package rpc

import (
	"context"
	"io"
	"sync"
	"testing"
	"time"

	"github.com/pkg/errors"
	"github.com/viamrobotics/webrtc/v3"
	"google.golang.org/grpc/codes"
	"google.golang.org/grpc/metadata"
	"google.golang.org/grpc/status"

	"go.viam.com/utils"
	webrtcpb "go.viam.com/utils/proto/rpc/webrtc/v1"
)

// ErrNoWebRTCSignaler happens if a gRPC request is made on a server that does not support
// signaling for WebRTC or explicitly not the host requested.
var ErrNoWebRTCSignaler = errors.New("no signaler present")

// DialWebRTCOptions control how WebRTC is utilized in a dial attempt.
type DialWebRTCOptions struct {
	// Disable prevents a WebRTC connection attempt.
	Disable bool

	// SignalingInsecure determines if the signaling connection is insecure.
	SignalingInsecure bool

	// SignalingServerAddress specifies the signaling server to
	// contact on behalf of this client for WebRTC communications.
	SignalingServerAddress string

	// SignalingAuthEntity is the entity to authenticate as to the signaler.
	SignalingAuthEntity string

	// SignalingExternalAuthAddress is the address to perform external auth yet.
	// This is unlikely to be needed since the signaler is typically in the same
	// place where authentication happens.
	SignalingExternalAuthAddress string

	// SignalingExternalAuthToEntity is the entity to authenticate for after
	// externally authenticating.
	// This is unlikely to be needed since the signaler is typically in the same
	// place where authentication happens.
	SignalingExternalAuthToEntity string

	// SignalingExternalAuthInsecure is whether or not the external auth server
	// is insecure.
	// This is unlikely to be needed since the signaler is typically in the same
	// place where authentication happens.
	SignalingExternalAuthInsecure bool

	// SignalingCreds are used to authenticate the request to the signaling server.
	SignalingCreds Credentials

	// SignalingExternalAuthAuthMaterial is used when the credentials for the signaler
	// have already been used to exchange an auth payload. In those cases this can be set
	// to bypass the Authenticate/AuthenticateTo rpc auth flow.
	SignalingExternalAuthAuthMaterial string

	// DisableTrickleICE controls whether to disable Trickle ICE or not.
	// Disabling Trickle ICE can slow down connection establishment.
	DisableTrickleICE bool

	// Config is the WebRTC specific configuration (i.e. ICE settings)
	Config *webrtc.Configuration

	// AllowAutoDetectAuthOptions allows authentication options to be automatically
	// detected. Only use this if you trust the signaling server.
	AllowAutoDetectAuthOptions bool
}

// DialWebRTC connects to the signaling service at the given address and attempts to establish
// a WebRTC connection with the corresponding peer reflected in the address.
// It provider client/server functionality for gRPC serviced over
// WebRTC data channels. The work is adapted from https://github.com/jsmouret/grpc-over-webrtc.
func DialWebRTC(
	ctx context.Context,
	signalingServer string,
	host string,
	logger utils.ZapCompatibleLogger,
	opts ...DialOption,
) (conn ClientConn, err error) {
	var dOpts dialOptions
	for _, opt := range opts {
		opt.apply(&dOpts)
	}
	dOpts.webrtcOpts.Disable = false
	dOpts.webrtcOpts.SignalingServerAddress = signalingServer
	return dialInner(ctx, host, logger, dOpts)
}

func dialWebRTC(
	ctx context.Context,
	signalingServer string,
	host string,
	dOpts dialOptions,
	logger utils.ZapCompatibleLogger,
) (*webrtcClientChannel, error) {
	dialStart := time.Now()

	dialCtx, timeoutCancel := context.WithTimeout(ctx, getDefaultOfferDeadline())
	defer timeoutCancel()

	logger.Debugw(
		"connecting to signaling server",
		"signaling_server", signalingServer,
		"host", host,
	)

	conn, err := dialSignalingServer(dialCtx, signalingServer, host, logger, dOpts)
	if err != nil {
		return nil, err
	}
	defer func() {
		// Ignore any errors closing the signaling server connection. That step has no bearing on
		// whether the PeerConnection was successfully made.
		utils.UncheckedError(conn.Close())
	}()

	logger.Debugw("connected to signaling server", "signaling_server", signalingServer)

	md := metadata.New(map[string]string{RPCHostMetadataField: host})
	signalCtx := metadata.NewOutgoingContext(dialCtx, md)

	signalingClient := webrtcpb.NewSignalingServiceClient(conn)
	configResp, err := signalingClient.OptionalWebRTCConfig(signalCtx, &webrtcpb.OptionalWebRTCConfigRequest{})
	if err != nil {
		// this would be where we would hit an unimplemented signaler error first.
		if s, ok := status.FromError(err); ok && (s.Code() == codes.Unimplemented ||
			(s.Code() == codes.InvalidArgument && s.Message() == hostNotAllowedMsg)) {
			return nil, ErrNoWebRTCSignaler
		}
		return nil, err
	}

	config := DefaultWebRTCConfiguration
	if dOpts.webrtcOpts.Config != nil {
		config = *dOpts.webrtcOpts.Config
	}

	extendedConfig := extendWebRTCConfig(&config, configResp.Config, false)
	peerConn, dataChannel, err := newPeerConnectionForClient(ctx, extendedConfig, dOpts.webrtcOpts.DisableTrickleICE, logger)
	if err != nil {
		return nil, err
	}

	var successful bool
	defer func() {
		if !successful {
			utils.UncheckedError(peerConn.GracefulClose())
		}
	}()

	var (
		statsMu                                        sync.Mutex
		callUpdates                                    int
		maxCallUpdateDuration, totalCallUpdateDuration time.Duration
	)
	onICEConnected := func() {
		// Delay by up to 5s to allow more caller updates/better stats.
		waitTime := 5 * time.Second
		if testing.Testing() {
			waitTime = 100 * time.Millisecond
		}
		select {
		case <-time.After(waitTime):
		case <-ctx.Done():
		}

		statsMu.Lock()
		defer statsMu.Unlock()
		if callUpdates == 0 {
			return
		}
		averageCallUpdateDuration := totalCallUpdateDuration / time.Duration(callUpdates)
		// TODO: Potentially report these stats to sentry/some central location at some point.
		logger.Debugw("ICE connected", "time_since_dial_start_ms", time.Since(dialStart).Milliseconds(), "num_call_updates",
			callUpdates, "average_duration_ms", averageCallUpdateDuration.Milliseconds(), "max_call_update_duration_ms",
			maxCallUpdateDuration.Milliseconds())
	}

	//nolint:contextcheck
	clientCh := newWebRTCClientChannel(peerConn, dataChannel, onICEConnected, logger, dOpts.unaryInterceptor, dOpts.streamInterceptor)

	exchangeCtx, exchangeCancel := context.WithCancelCause(signalCtx)

	// bool representing whether initial sdp exchange has occurred
	haveInit := false

<<<<<<< HEAD
=======
	errCh := make(chan error)
	sendErr := func(err error) {
		if haveInit && isEOF(err) {
			return
		}
		if s, ok := status.FromError(err); ok && strings.Contains(s.Message(), noActiveOfferStr) {
			return
		}
		logger.Warnf("caller received err %v of type %T", err, err)
		select {
		case <-exchangeCtx.Done():
		case errCh <- err:
		}
	}
>>>>>>> 7633571c
	var uuid string
	// only send once since exchange may end or ICE may end
	var sendDoneOnce sync.Once
	sendDone := func() {
		sendDoneOnce.Do(func() {
			if _, err = signalingClient.CallUpdate(signalCtx, &webrtcpb.CallUpdateRequest{
				Uuid: uuid,
				Update: &webrtcpb.CallUpdateRequest_Done{
					Done: true,
				},
			}); err != nil {
				logger.Warnw("Error sending CallUpdate", "err", err)
			}
		})
	}

	// this channel blocks goroutines spawned for each ICE candidate in OnIceCandidate from sending a CallUpdateRequest
	// to the signaling server until a CallResponse_Init is received, which in turn causes the channel to be closed and
	// unblocks goroutines from sending candidate update requests
	remoteDescSet := make(chan struct{})

	if !dOpts.webrtcOpts.DisableTrickleICE {
		offer, err := peerConn.CreateOffer(nil)
		if err != nil {
			return nil, err
		}

		var pendingCandidates sync.WaitGroup

		// waitOneHost is closed when the first ICE candidate of type `Host` (e.g: 127.0.0.1) is
		// found.
		waitOneHost := make(chan struct{})
		var waitOneHostOnce sync.Once
		peerConn.OnICECandidate(func(icecandidate *webrtc.ICECandidate) {
			if exchangeCtx.Err() != nil {
				// Caller has canceled the dial, or a timeout has occurred.
				return
			}

			if icecandidate != nil {
				// The last `icecandidate` called from pion will be nil. `nil` signifies that all
				// candidates were created. We will still create a goroutine for this "empty"
				// candidate to wait for all other candidates to complete. Thus we only increment
				// `pendingCandidates` for non-nil values.
				pendingCandidates.Add(1)
				if icecandidate.Typ == webrtc.ICECandidateTypeHost {
					waitOneHostOnce.Do(func() {
						close(waitOneHost)
					})
				}
			}

			// must spin off to unblock the ICE gatherer
			utils.PanicCapturingGo(func() {
				if icecandidate != nil {
					defer pendingCandidates.Done()
				}
				select {
				case <-remoteDescSet:
					// We've received the `init` answer and initialized `uuid`. We can now proceed
					// with sending individual candidates.
				case <-exchangeCtx.Done():
					return
				}

				if icecandidate == nil {
					// There are no more candidates to generate. Wait for all existing
					// candidates/CallUpdate's to complete. Then "sendDone".
					pendingCandidates.Wait()
					sendDone()
					return
				}

				iProto := iceCandidateToProto(icecandidate)
				callUpdateStart := time.Now()
				if _, err := signalingClient.CallUpdate(exchangeCtx, &webrtcpb.CallUpdateRequest{
					Uuid: uuid,
					Update: &webrtcpb.CallUpdateRequest_Candidate{
						Candidate: iProto,
					},
				}); err != nil {
					logger.Warnw("Error sending a CallUpdate", "err", err)
					return
				}

				statsMu.Lock()
				callUpdates++
				callUpdateDuration := time.Since(callUpdateStart)
				if callUpdateDuration > maxCallUpdateDuration {
					maxCallUpdateDuration = callUpdateDuration
				}
				totalCallUpdateDuration += time.Since(callUpdateStart)
				statsMu.Unlock()
			})
		})

		err = peerConn.SetLocalDescription(offer)
		if err != nil {
			logger.Errorw("Error setting local description with offer", "err", err)
			return nil, err
		}

		select {
		case <-exchangeCtx.Done():
			logger.Errorw("Failed while waiting for first host to be generated", "err", err)
			return nil, exchangeCtx.Err()
		case <-waitOneHost:
		}
	}

	encodedSDP, err := EncodeSDP(peerConn.LocalDescription())
	if err != nil {
		logger.Errorw("Error encoding local description", "err", err)
		return nil, err
	}

	callClient, err := signalingClient.Call(signalCtx, &webrtcpb.CallRequest{Sdp: encodedSDP})
	if err != nil {
		logger.Errorw("Error calling with initial SDP", "err", err)
		return nil, err
	}

	// TODO(GOUT-11): do separate auth here
	if dOpts.externalAuthAddr != "" {
		// TODO(GOUT-11): prepare AuthenticateTo here
		// for client channel.
	} else if dOpts.creds.Type != "" { //nolint:staticcheck
		// TODO(GOUT-11): prepare Authenticate here
		// for client channel
	}

	exchangeCandidates := func() error {
		for {
			if err := exchangeCtx.Err(); err != nil {
				if errors.Is(err, context.Canceled) {
					return nil
				}
				return err
			}

			callResp, err := callClient.Recv()
			if err != nil {
				if errors.Is(err, io.EOF) {
					return nil
				}

				return err
			}
			switch s := callResp.Stage.(type) {
			case *webrtcpb.CallResponse_Init:
				if haveInit {
					return errors.New("got init stage more than once")
				}
				haveInit = true
				uuid = callResp.Uuid
				answer := webrtc.SessionDescription{}
				if err := DecodeSDP(s.Init.Sdp, &answer); err != nil {
					return err
				}

				err = peerConn.SetRemoteDescription(answer)
				if err != nil {
					return err
				}
				close(remoteDescSet)

				if dOpts.webrtcOpts.DisableTrickleICE {
					sendDone()
					return nil
				}
			case *webrtcpb.CallResponse_Update:
				if !haveInit {
					return errors.New("got update stage before init stage")
				}
				if callResp.Uuid != uuid {
					return errors.Errorf("uuid mismatch; have=%q want=%q", callResp.Uuid, uuid)
				}
				cand := iceCandidateFromProto(s.Update.Candidate)
				if err := peerConn.AddICECandidate(cand); err != nil {
					// A PeerConnection only needs one valid candidate to succeed. It's unclear why
					// only some* candidates would be malformed, so we'll log, but otherwise ignore.
					logger.Warnw("Error adding candidate", "err", err)
					continue
				}
			default:
				return errors.Errorf("unexpected stage %T", s)
			}
		}
	}

	utils.PanicCapturingGo(func() {
		if err := exchangeCandidates(); err != nil {
			logger.Warnw("Failed to exchange candidates", "err", err)
			exchangeCancel(err)
		}
	})

<<<<<<< HEAD
	select {
	case <-clientCh.Ready():
		// Happy path
		sendDone()
		successful = true

		// Ensure the exchange goroutine has exited.
		exchangeCancel(nil)
		<-exchangeCtx.Done()
	case <-exchangeCtx.Done():
		exchangeErr := context.Cause(exchangeCtx)
		sendDoneOnce.Do(func() {
			if _, err = signalingClient.CallUpdate(signalCtx, &webrtcpb.CallUpdateRequest{
=======
	doCall := func() error {
		select {
		case <-exchangeCtx.Done():
			clientCh.close()
			return exchangeCtx.Err()
		case <-clientCh.Ready():
			return nil
		case err := <-errCh:
			clientCh.close()
			return err
		}
	}

	if callErr := doCall(); callErr != nil {
		var err error
		sendDoneErrorOnce.Do(func() {
			_, err = signalingClient.CallUpdate(exchangeCtx, &webrtcpb.CallUpdateRequest{
>>>>>>> 7633571c
				Uuid: uuid,
				Update: &webrtcpb.CallUpdateRequest_Error{
					Error: ErrorToStatus(exchangeErr).Proto(),
				},
			}); err != nil {
				logger.Warnw("Problem sending error to signaling server", "err", err)
			}
		})
		return nil, exchangeErr
	}

	return clientCh, nil
}

func dialSignalingServer(
	ctx context.Context,
	signalingServer string,
	host string,
	logger utils.ZapCompatibleLogger,
	dOpts dialOptions,
) (ClientConn, error) {
	dOpts.insecure = dOpts.webrtcOpts.SignalingInsecure

	// replace auth entity and creds
	dOpts.authEntity = dOpts.webrtcOpts.SignalingAuthEntity
	dOpts.creds = dOpts.webrtcOpts.SignalingCreds
	dOpts.externalAuthAddr = dOpts.webrtcOpts.SignalingExternalAuthAddress
	dOpts.externalAuthToEntity = dOpts.webrtcOpts.SignalingExternalAuthToEntity
	dOpts.externalAuthInsecure = dOpts.webrtcOpts.SignalingExternalAuthInsecure
	dOpts.externalAuthMaterial = dOpts.webrtcOpts.SignalingExternalAuthAuthMaterial

	// ignore AuthEntity when auth material is available.
	if dOpts.authEntity == "" {
		if dOpts.externalAuthAddr == "" {
			// if we are not doing external auth, then the entity is assumed to be the actual host.
			if dOpts.debug {
				logger.Debugw("auth entity empty; setting to host", "host", host)
			}
			dOpts.authEntity = host
		} else {
			// otherwise it's the external auth address.
			if dOpts.debug {
				logger.Debugw("auth entity empty; setting to external auth address", "address", dOpts.externalAuthAddr)
			}
			dOpts.authEntity = dOpts.externalAuthAddr
		}
	}

	conn, _, err := dialDirectGRPC(ctx, signalingServer, dOpts, logger)
	return conn, err
}<|MERGE_RESOLUTION|>--- conflicted
+++ resolved
@@ -148,13 +148,6 @@
 		return nil, err
 	}
 
-	var successful bool
-	defer func() {
-		if !successful {
-			utils.UncheckedError(peerConn.GracefulClose())
-		}
-	}()
-
 	var (
 		statsMu                                        sync.Mutex
 		callUpdates                                    int
@@ -186,28 +179,19 @@
 	//nolint:contextcheck
 	clientCh := newWebRTCClientChannel(peerConn, dataChannel, onICEConnected, logger, dOpts.unaryInterceptor, dOpts.streamInterceptor)
 
+	var successful bool
+	defer func() {
+		if !successful {
+			clientCh.close()
+			utils.UncheckedError(peerConn.GracefulClose())
+		}
+	}()
+
 	exchangeCtx, exchangeCancel := context.WithCancelCause(signalCtx)
 
 	// bool representing whether initial sdp exchange has occurred
 	haveInit := false
 
-<<<<<<< HEAD
-=======
-	errCh := make(chan error)
-	sendErr := func(err error) {
-		if haveInit && isEOF(err) {
-			return
-		}
-		if s, ok := status.FromError(err); ok && strings.Contains(s.Message(), noActiveOfferStr) {
-			return
-		}
-		logger.Warnf("caller received err %v of type %T", err, err)
-		select {
-		case <-exchangeCtx.Done():
-		case errCh <- err:
-		}
-	}
->>>>>>> 7633571c
 	var uuid string
 	// only send once since exchange may end or ICE may end
 	var sendDoneOnce sync.Once
@@ -405,7 +389,6 @@
 		}
 	})
 
-<<<<<<< HEAD
 	select {
 	case <-clientCh.Ready():
 		// Happy path
@@ -419,25 +402,6 @@
 		exchangeErr := context.Cause(exchangeCtx)
 		sendDoneOnce.Do(func() {
 			if _, err = signalingClient.CallUpdate(signalCtx, &webrtcpb.CallUpdateRequest{
-=======
-	doCall := func() error {
-		select {
-		case <-exchangeCtx.Done():
-			clientCh.close()
-			return exchangeCtx.Err()
-		case <-clientCh.Ready():
-			return nil
-		case err := <-errCh:
-			clientCh.close()
-			return err
-		}
-	}
-
-	if callErr := doCall(); callErr != nil {
-		var err error
-		sendDoneErrorOnce.Do(func() {
-			_, err = signalingClient.CallUpdate(exchangeCtx, &webrtcpb.CallUpdateRequest{
->>>>>>> 7633571c
 				Uuid: uuid,
 				Update: &webrtcpb.CallUpdateRequest_Error{
 					Error: ErrorToStatus(exchangeErr).Proto(),
