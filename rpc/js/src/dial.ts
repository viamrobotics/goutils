import { grpc } from '@improbable-eng/grpc-web';
import type { ProtobufMessage } from '@improbable-eng/grpc-web/dist/typings/message';
import { ClientChannel } from './ClientChannel';
import { ConnectionClosedError } from './errors';
import { Code } from './gen/google/rpc/code_pb';
import { Status } from './gen/google/rpc/status_pb';
import {
  CallRequest,
  CallResponse,
  CallUpdateRequest,
  CallUpdateResponse,
  WebRTCConfig,
  OptionalWebRTCConfigRequest,
  OptionalWebRTCConfigResponse,
} from './gen/proto/rpc/webrtc/v1/signaling_pb';
import { SignalingService } from './gen/proto/rpc/webrtc/v1/signaling_pb_service';
import { addSdpFields, newPeerConnectionForClient } from './peer';
<<<<<<< HEAD
import {
  DialOptions,
  DialWebRTCOptions,
  validateDialOptions,
} from './dial-options';
import { dialDirect } from './dial-direct';
import { iceCandidateToProto, iceCandidateFromProto } from './ice-candidate';
=======

export interface DialOptions {
  // TODO: Add doc comments for these properties
  authEntity?: string | undefined;
  credentials?: Credentials | undefined;
  webrtcOptions?: DialWebRTCOptions;
  externalAuthAddress?: string | undefined;
  externalAuthToEntity?: string | undefined;

  /**
   * `accessToken` allows a pre-authenticated client to dial with
   * an authorization header. Direct dial will have the access token
   * appended to the "Authorization: Bearer" header. WebRTC dial will
   * appened it to the signaling server communication
   *
   * If enabled, other auth options have no affect. Eg. authEntity,
   * credentials, externalAuthAddress, externalAuthToEntity,
   * webrtcOptions.signalingAccessToken
   */
  accessToken?: string | undefined;
}

export interface DialWebRTCOptions {
  // TODO: Add doc comments for these properties
  disableTrickleICE: boolean;
  rtcConfig?: RTCConfiguration;

  /** `signalingAuthEntity` is the entity to authenticate as to the signaler. */
  signalingAuthEntity?: string;

  /**
   * `signalingExternalAuthAddress` is the address to perform external auth yet.
   * This is unlikely to be needed since the signaler is typically in the same
   * place where authentication happens.
   */
  signalingExternalAuthAddress?: string;

  /**
   * `signalingExternalAuthToEntity` is the entity to authenticate for after
   * externally authenticating. This is unlikely to be needed since the signaler
   * is typically in the same place where authentication happens.
   */
  signalingExternalAuthToEntity?: string;

  /**
   * `signalingCredentials` are used to authenticate the request to the
   * signaling server.
   */
  signalingCredentials?: Credentials;

  /*
   * `signalingAccessToken` allows a pre-authenticated client to dial with
   * an authorization header to the signaling server. This skips the
   * Authenticate() request to the singaling server or external auth but does
   * not skip the AuthenticateTo() request to retrieve the credentials at the
   * external auth endpoint.
   *
   * If enabled, other auth options have no affect. Eg. authEntity, credentials,
   * signalingAuthEntity, signalingCredentials.
   */
  signalingAccessToken?: string;

  /**
   * `additionalSDPValues` is a collection of additional SDP values that we want
   * to pass into the connection's call request.
   */
  additionalSdpFields?: Record<string, string | number>;
}

export interface Credentials {
  // TODO: Add doc comments for these properties
  type: string;
  payload: string;
}

export async function dialDirect(
  address: string,
  opts?: DialOptions
): Promise<grpc.TransportFactory> {
  validateDialOptions(opts);

  const defaultFactory = (opts: grpc.TransportOptions): grpc.Transport => {
    return grpc.CrossBrowserHttpTransport({ withCredentials: false })(opts);
  };

  // Client already has access token with no external auth, skip Authenticate process.
  if (
    opts?.accessToken &&
    !(opts.externalAuthAddress && opts.externalAuthToEntity)
  ) {
    const md = new grpc.Metadata();
    md.set('authorization', `Bearer ${opts.accessToken}`);
    return (opts: grpc.TransportOptions): grpc.Transport => {
      return new authenticatedTransport(opts, defaultFactory, md);
    };
  }

  if (!opts || (!opts.credentials && !opts.accessToken)) {
    return defaultFactory;
  }

  return makeAuthenticatedTransportFactory(address, defaultFactory, opts);
}

async function makeAuthenticatedTransportFactory(
  address: string,
  defaultFactory: grpc.TransportFactory,
  opts: DialOptions
): Promise<grpc.TransportFactory> {
  let accessToken = '';
  const getExtraMetadata = async (): Promise<grpc.Metadata> => {
    const md = new grpc.Metadata();
    // TODO(GOUT-10): handle expiration
    if (accessToken == '') {
      let thisAccessToken = '';

      let pResolve: (value: grpc.Metadata) => void;
      let pReject: (reason?: unknown) => void;

      if (!opts.accessToken || opts.accessToken === '') {
        const request = new AuthenticateRequest();
        request.setEntity(
          opts.authEntity ? opts.authEntity : address.replace(/^(.*:\/\/)/, '')
        );
        const creds = new PBCredentials();
        creds.setType(opts.credentials?.type!);
        creds.setPayload(opts.credentials?.payload!);
        request.setCredentials(creds);

        const done = new Promise<grpc.Metadata>((resolve, reject) => {
          pResolve = resolve;
          pReject = reject;
        });

        grpc.invoke(AuthService.Authenticate, {
          request,
          host: opts.externalAuthAddress ? opts.externalAuthAddress : address,
          transport: defaultFactory,
          onMessage: (message: AuthenticateResponse) => {
            thisAccessToken = message.getAccessToken();
          },
          onEnd: (
            code: grpc.Code,
            msg: string | undefined,
            _trailers: grpc.Metadata
          ) => {
            if (code == grpc.Code.OK) {
              pResolve(md);
            } else {
              pReject(msg);
            }
          },
        });
        await done;
      } else {
        thisAccessToken = opts.accessToken;
      }

      accessToken = thisAccessToken;

      if (opts.externalAuthAddress && opts.externalAuthToEntity) {
        const md = new grpc.Metadata();
        md.set('authorization', `Bearer ${accessToken}`);

        const done = new Promise<grpc.Metadata>((resolve, reject) => {
          pResolve = resolve;
          pReject = reject;
        });
        thisAccessToken = '';

        const request = new AuthenticateToRequest();
        request.setEntity(opts.externalAuthToEntity);
        grpc.invoke(ExternalAuthService.AuthenticateTo, {
          request,
          host: opts.externalAuthAddress,
          transport: defaultFactory,
          metadata: md,
          onMessage: (message: AuthenticateToResponse) => {
            thisAccessToken = message.getAccessToken();
          },
          onEnd: (
            code: grpc.Code,
            msg: string | undefined,
            _trailers: grpc.Metadata
          ) => {
            if (code == grpc.Code.OK) {
              pResolve(md);
            } else {
              pReject(msg);
            }
          },
        });
        await done;
        accessToken = thisAccessToken;
      }
    }
    md.set('authorization', `Bearer ${accessToken}`);
    return md;
  };
  const extraMd = await getExtraMetadata();
  return (opts: grpc.TransportOptions): grpc.Transport => {
    return new authenticatedTransport(opts, defaultFactory, extraMd);
  };
}

class authenticatedTransport implements grpc.Transport {
  protected readonly opts: grpc.TransportOptions;
  protected readonly transport: grpc.Transport;
  protected readonly extraMetadata: grpc.Metadata;

  constructor(
    opts: grpc.TransportOptions,
    defaultFactory: grpc.TransportFactory,
    extraMetadata: grpc.Metadata
  ) {
    this.opts = opts;
    this.extraMetadata = extraMetadata;
    this.transport = defaultFactory(opts);
  }

  public start(metadata: grpc.Metadata) {
    this.extraMetadata.forEach((key: string, values: string | string[]) => {
      metadata.set(key, values);
    });
    this.transport.start(metadata);
  }

  public sendMessage(msgBytes: Uint8Array) {
    this.transport.sendMessage(msgBytes);
  }

  public finishSend() {
    this.transport.finishSend();
  }

  public cancel() {
    this.transport.cancel();
  }
}
>>>>>>> a1f249fb

export interface WebRTCConnection {
  transportFactory: grpc.TransportFactory;
  peerConnection: RTCPeerConnection;
}

async function getOptionalWebRTCConfig(
  signalingAddress: string,
  host: string,
  opts?: DialOptions
): Promise<WebRTCConfig> {
  const optsCopy = { ...opts } as DialOptions;
  const directTransport = await dialDirect(signalingAddress, optsCopy);

  let pResolve: (value: WebRTCConfig) => void;
  let pReject: (reason?: unknown) => void;

  let result: WebRTCConfig | undefined;
  const done = new Promise<WebRTCConfig>((resolve, reject) => {
    pResolve = resolve;
    pReject = reject;
  });

  grpc.unary(SignalingService.OptionalWebRTCConfig, {
    request: new OptionalWebRTCConfigRequest(),
    metadata: {
      'rpc-host': host,
    },
    host: signalingAddress,
    transport: directTransport,
    onEnd: (resp: grpc.UnaryOutput<OptionalWebRTCConfigResponse>) => {
      const { status, statusMessage, message } = resp;
      if (status === grpc.Code.OK && message) {
        result = message.getConfig();
        if (!result) {
          pResolve(new WebRTCConfig());
          return;
        }
        pResolve(result);
      } else {
        pReject(statusMessage);
      }
    },
  });

  await done;

  if (!result) {
    throw new Error('no config');
  }
  return result;
}

/*
 * dialWebRTC makes a connection to given host by signaling with the address provided. A Promise is returned
 * upon successful connection that contains a transport factory to use with gRPC client as well as the WebRTC
 * PeerConnection itself. Care should be taken with the PeerConnection and is currently returned for experimental
 * use.
 * TODO(GOUT-7): figure out decent way to handle reconnect on connection termination
 */
export async function dialWebRTC(
  signalingAddress: string,
  host: string,
  opts: DialOptions = {}
): Promise<WebRTCConnection> {
  signalingAddress = signalingAddress.replace(/(\/)$/, '');
  validateDialOptions(opts);

  /*
   * TODO(RSDK-2836): In general, this logic should be in parity with the golang implementation.
   * https://github.com/viamrobotics/goutils/blob/main/rpc/wrtc_client.go#L160-L175
   */
  const config = await getOptionalWebRTCConfig(signalingAddress, host, opts);
  const additionalIceServers: RTCIceServer[] = config
    .toObject()
    .additionalIceServersList.map((ice) => {
      return {
        urls: ice.urlsList,
        credential: ice.credential,
        username: ice.username,
      };
    });

  let webrtcOpts: DialWebRTCOptions;
  if (opts.webrtcOptions) {
    webrtcOpts = opts.webrtcOptions;
    if (webrtcOpts.rtcConfig) {
      webrtcOpts.rtcConfig.iceServers = [
        ...(webrtcOpts.rtcConfig.iceServers || []),
        ...additionalIceServers,
      ];
    } else {
      webrtcOpts.rtcConfig = { iceServers: additionalIceServers };
    }
  } else {
    // use additional webrtc config as default
    webrtcOpts = {
      disableTrickleICE: config.getDisableTrickle(),
      rtcConfig: {
        iceServers: additionalIceServers,
      },
    };
  }

  const { pc, dc } = await newPeerConnectionForClient(
    webrtcOpts !== undefined && webrtcOpts.disableTrickleICE,
    webrtcOpts.rtcConfig,
    webrtcOpts.additionalSdpFields
  );
  let successful = false;

  try {
    // replace auth entity and creds
    const optsCopy: DialOptions = { ...opts };
    if (opts) {
      if (!opts.accessToken) {
        optsCopy.authEntity = opts.webrtcOptions?.signalingAuthEntity;
        if (!optsCopy.authEntity) {
          optsCopy.authEntity = optsCopy.externalAuthAddress
            ? opts.externalAuthAddress?.replace(/^(.*:\/\/)/, '')
            : signalingAddress.replace(/^(.*:\/\/)/, '');
        }
        optsCopy.credentials = opts.webrtcOptions?.signalingCredentials;
        optsCopy.accessToken = opts.webrtcOptions?.signalingAccessToken;
      }

      optsCopy.externalAuthAddress =
        opts.webrtcOptions?.signalingExternalAuthAddress;
      optsCopy.externalAuthToEntity =
        opts.webrtcOptions?.signalingExternalAuthToEntity;
    }

    const directTransport = await dialDirect(signalingAddress, optsCopy);
    const client = grpc.client(SignalingService.Call, {
      host: signalingAddress,
      transport: directTransport,
    });

    let uuid = '';
    // only send once since exchange may end or ICE may end
    let sentDoneOrErrorOnce = false;
    const sendError = (err: string) => {
      if (sentDoneOrErrorOnce) {
        return;
      }
      sentDoneOrErrorOnce = true;
      const callRequestUpdate = new CallUpdateRequest();
      callRequestUpdate.setUuid(uuid);
      const status = new Status();
      status.setCode(Code.UNKNOWN);
      status.setMessage(err);
      callRequestUpdate.setError(status);
      grpc.unary(SignalingService.CallUpdate, {
        request: callRequestUpdate,
        metadata: {
          'rpc-host': host,
        },
        host: signalingAddress,
        transport: directTransport,
        onEnd: (output: grpc.UnaryOutput<CallUpdateResponse>) => {
          const { status, statusMessage, message } = output;
          if (status === grpc.Code.OK && message) {
            return;
          }
          console.error(statusMessage);
        },
      });
    };
    const sendDone = () => {
      if (sentDoneOrErrorOnce) {
        return;
      }
      sentDoneOrErrorOnce = true;
      const callRequestUpdate = new CallUpdateRequest();
      callRequestUpdate.setUuid(uuid);
      callRequestUpdate.setDone(true);
      grpc.unary(SignalingService.CallUpdate, {
        request: callRequestUpdate,
        metadata: {
          'rpc-host': host,
        },
        host: signalingAddress,
        transport: directTransport,
        onEnd: (output: grpc.UnaryOutput<CallUpdateResponse>) => {
          const { status, statusMessage, message } = output;
          if (status === grpc.Code.OK && message) {
            return;
          }
          console.error(statusMessage);
        },
      });
    };

    let pResolve: (value: unknown) => void;
    const remoteDescSet = new Promise<unknown>((resolve) => {
      pResolve = resolve;
    });
    let exchangeDone = false;
    if (!webrtcOpts.disableTrickleICE) {
      // set up offer
      const offerDesc = await pc.createOffer();

      let iceComplete = false;
      pc.onicecandidate = async (event) => {
        await remoteDescSet;
        if (exchangeDone) {
          return;
        }

        if (event.candidate === null) {
          iceComplete = true;
          sendDone();
          return;
        }

        const iProto = iceCandidateToProto(event.candidate);
        const callRequestUpdate = new CallUpdateRequest();
        callRequestUpdate.setUuid(uuid);
        callRequestUpdate.setCandidate(iProto);
        grpc.unary(SignalingService.CallUpdate, {
          request: callRequestUpdate,
          metadata: {
            'rpc-host': host,
          },
          host: signalingAddress,
          transport: directTransport,
          onEnd: (output: grpc.UnaryOutput<CallUpdateResponse>) => {
            const { status, statusMessage, message } = output;
            if (status === grpc.Code.OK && message) {
              return;
            }
            if (exchangeDone || iceComplete) {
              return;
            }
            console.error('error sending candidate', statusMessage);
          },
        });
      };

      await pc.setLocalDescription(offerDesc);
    }

    let haveInit = false;
    // TS says that CallResponse isn't a valid type here. More investigation required.
    client.onMessage(async (message: ProtobufMessage) => {
      const response = message as CallResponse;

      if (response.hasInit()) {
        if (haveInit) {
          sendError('got init stage more than once');
          return;
        }
        const init = response.getInit()!;
        haveInit = true;
        uuid = response.getUuid();

        const remoteSDP = new RTCSessionDescription(
          JSON.parse(atob(init.getSdp()))
        );
        await pc.setRemoteDescription(remoteSDP);

        pResolve(true);

        if (webrtcOpts.disableTrickleICE) {
          exchangeDone = true;
          sendDone();
        }
      } else if (response.hasUpdate()) {
        if (!haveInit) {
          sendError('got update stage before init stage');
          return;
        }
        if (response.getUuid() !== uuid) {
          sendError(`uuid mismatch; have=${response.getUuid()} want=${uuid}`);
          return;
        }
        const update = response.getUpdate()!;
        const cand = iceCandidateFromProto(update.getCandidate()!);
        try {
          await pc.addIceCandidate(cand);
        } catch (error) {
          sendError(JSON.stringify(error));
        }
      } else {
        sendError('unknown CallResponse stage');
      }
    });

    let clientEndResolve: () => void;
    let clientEndReject: (reason?: unknown) => void;
    const clientEnd = new Promise<void>((resolve, reject) => {
      clientEndResolve = resolve;
      clientEndReject = reject;
    });
    client.onEnd(
      (status: grpc.Code, statusMessage: string, _trailers: grpc.Metadata) => {
        if (status === grpc.Code.OK) {
          clientEndResolve();
          return;
        }
        if (statusMessage === 'Response closed without headers') {
          clientEndReject(new ConnectionClosedError('failed to dial'));
          return;
        }
        console.error(statusMessage);
        clientEndReject(statusMessage);
      }
    );
    client.start({ 'rpc-host': host });

    const callRequest = new CallRequest();
    const description = addSdpFields(
      pc.localDescription,
      opts.webrtcOptions?.additionalSdpFields
    );
    const encodedSDP = btoa(JSON.stringify(description));
    callRequest.setSdp(encodedSDP);
    if (webrtcOpts && webrtcOpts.disableTrickleICE) {
      callRequest.setDisableTrickle(webrtcOpts.disableTrickleICE);
    }
    client.send(callRequest);

    const cc = new ClientChannel(pc, dc);
    cc.ready
      .then(() => clientEndResolve())
      .catch((error) => clientEndReject(error));
    await clientEnd;
    await cc.ready;
    exchangeDone = true;
    sendDone();

    if (opts.externalAuthAddress) {
      /*
       * TODO(GOUT-11): prepare AuthenticateTo here
       * for client channel.
       */
    } else if (opts.credentials?.type) {
      /*
       * TODO(GOUT-11): prepare Authenticate here
       * for client channel
       */
    }

    successful = true;
    return { transportFactory: cc.transportFactory(), peerConnection: pc };
  } finally {
    if (!successful) {
      pc.close();
    }
  }
<<<<<<< HEAD
=======
}

function iceCandidateFromProto(i: ICECandidate): RTCIceCandidateInit {
  const candidate: RTCIceCandidateInit = {
    candidate: i.getCandidate(),
  };
  if (i.hasSdpMid()) {
    candidate.sdpMid = i.getSdpMid();
  }
  if (i.hasSdpmLineIndex()) {
    candidate.sdpMLineIndex = i.getSdpmLineIndex();
  }
  if (i.hasUsernameFragment()) {
    candidate.usernameFragment = i.getUsernameFragment();
  }
  return candidate;
}

function iceCandidateToProto(i: RTCIceCandidateInit): ICECandidate {
  const candidate = new ICECandidate();
  candidate.setCandidate(i.candidate!);
  if (i.sdpMid) {
    candidate.setSdpMid(i.sdpMid);
  }
  if (i.sdpMLineIndex) {
    candidate.setSdpmLineIndex(i.sdpMLineIndex);
  }
  if (i.usernameFragment) {
    candidate.setUsernameFragment(i.usernameFragment);
  }
  return candidate;
}

function validateDialOptions(opts?: DialOptions) {
  if (!opts) {
    return;
  }

  if (opts.accessToken && opts.accessToken.length > 0) {
    if (opts.authEntity) {
      throw new Error('cannot set authEntity with accessToken');
    }

    if (opts.credentials) {
      throw new Error('cannot set credentials with accessToken');
    }

    if (opts.webrtcOptions) {
      if (opts.webrtcOptions.signalingAccessToken) {
        throw new Error(
          'cannot set webrtcOptions.signalingAccessToken with accessToken'
        );
      }
      if (opts.webrtcOptions.signalingAuthEntity) {
        throw new Error(
          'cannot set webrtcOptions.signalingAuthEntity with accessToken'
        );
      }
      if (opts.webrtcOptions.signalingCredentials) {
        throw new Error(
          'cannot set webrtcOptions.signalingCredentials with accessToken'
        );
      }
    }
  }

  if (
    opts.webrtcOptions?.signalingAccessToken &&
    opts.webrtcOptions.signalingAccessToken.length > 0
  ) {
    if (opts.webrtcOptions.signalingAuthEntity) {
      throw new Error(
        'cannot set webrtcOptions.signalingAuthEntity with webrtcOptions.signalingAccessToken'
      );
    }
    if (opts.webrtcOptions.signalingCredentials) {
      throw new Error(
        'cannot set webrtcOptions.signalingCredentials with webrtcOptions.signalingAccessToken'
      );
    }
  }
>>>>>>> a1f249fb
}<|MERGE_RESOLUTION|>--- conflicted
+++ resolved
@@ -15,7 +15,6 @@
 } from './gen/proto/rpc/webrtc/v1/signaling_pb';
 import { SignalingService } from './gen/proto/rpc/webrtc/v1/signaling_pb_service';
 import { addSdpFields, newPeerConnectionForClient } from './peer';
-<<<<<<< HEAD
 import {
   DialOptions,
   DialWebRTCOptions,
@@ -23,247 +22,6 @@
 } from './dial-options';
 import { dialDirect } from './dial-direct';
 import { iceCandidateToProto, iceCandidateFromProto } from './ice-candidate';
-=======
-
-export interface DialOptions {
-  // TODO: Add doc comments for these properties
-  authEntity?: string | undefined;
-  credentials?: Credentials | undefined;
-  webrtcOptions?: DialWebRTCOptions;
-  externalAuthAddress?: string | undefined;
-  externalAuthToEntity?: string | undefined;
-
-  /**
-   * `accessToken` allows a pre-authenticated client to dial with
-   * an authorization header. Direct dial will have the access token
-   * appended to the "Authorization: Bearer" header. WebRTC dial will
-   * appened it to the signaling server communication
-   *
-   * If enabled, other auth options have no affect. Eg. authEntity,
-   * credentials, externalAuthAddress, externalAuthToEntity,
-   * webrtcOptions.signalingAccessToken
-   */
-  accessToken?: string | undefined;
-}
-
-export interface DialWebRTCOptions {
-  // TODO: Add doc comments for these properties
-  disableTrickleICE: boolean;
-  rtcConfig?: RTCConfiguration;
-
-  /** `signalingAuthEntity` is the entity to authenticate as to the signaler. */
-  signalingAuthEntity?: string;
-
-  /**
-   * `signalingExternalAuthAddress` is the address to perform external auth yet.
-   * This is unlikely to be needed since the signaler is typically in the same
-   * place where authentication happens.
-   */
-  signalingExternalAuthAddress?: string;
-
-  /**
-   * `signalingExternalAuthToEntity` is the entity to authenticate for after
-   * externally authenticating. This is unlikely to be needed since the signaler
-   * is typically in the same place where authentication happens.
-   */
-  signalingExternalAuthToEntity?: string;
-
-  /**
-   * `signalingCredentials` are used to authenticate the request to the
-   * signaling server.
-   */
-  signalingCredentials?: Credentials;
-
-  /*
-   * `signalingAccessToken` allows a pre-authenticated client to dial with
-   * an authorization header to the signaling server. This skips the
-   * Authenticate() request to the singaling server or external auth but does
-   * not skip the AuthenticateTo() request to retrieve the credentials at the
-   * external auth endpoint.
-   *
-   * If enabled, other auth options have no affect. Eg. authEntity, credentials,
-   * signalingAuthEntity, signalingCredentials.
-   */
-  signalingAccessToken?: string;
-
-  /**
-   * `additionalSDPValues` is a collection of additional SDP values that we want
-   * to pass into the connection's call request.
-   */
-  additionalSdpFields?: Record<string, string | number>;
-}
-
-export interface Credentials {
-  // TODO: Add doc comments for these properties
-  type: string;
-  payload: string;
-}
-
-export async function dialDirect(
-  address: string,
-  opts?: DialOptions
-): Promise<grpc.TransportFactory> {
-  validateDialOptions(opts);
-
-  const defaultFactory = (opts: grpc.TransportOptions): grpc.Transport => {
-    return grpc.CrossBrowserHttpTransport({ withCredentials: false })(opts);
-  };
-
-  // Client already has access token with no external auth, skip Authenticate process.
-  if (
-    opts?.accessToken &&
-    !(opts.externalAuthAddress && opts.externalAuthToEntity)
-  ) {
-    const md = new grpc.Metadata();
-    md.set('authorization', `Bearer ${opts.accessToken}`);
-    return (opts: grpc.TransportOptions): grpc.Transport => {
-      return new authenticatedTransport(opts, defaultFactory, md);
-    };
-  }
-
-  if (!opts || (!opts.credentials && !opts.accessToken)) {
-    return defaultFactory;
-  }
-
-  return makeAuthenticatedTransportFactory(address, defaultFactory, opts);
-}
-
-async function makeAuthenticatedTransportFactory(
-  address: string,
-  defaultFactory: grpc.TransportFactory,
-  opts: DialOptions
-): Promise<grpc.TransportFactory> {
-  let accessToken = '';
-  const getExtraMetadata = async (): Promise<grpc.Metadata> => {
-    const md = new grpc.Metadata();
-    // TODO(GOUT-10): handle expiration
-    if (accessToken == '') {
-      let thisAccessToken = '';
-
-      let pResolve: (value: grpc.Metadata) => void;
-      let pReject: (reason?: unknown) => void;
-
-      if (!opts.accessToken || opts.accessToken === '') {
-        const request = new AuthenticateRequest();
-        request.setEntity(
-          opts.authEntity ? opts.authEntity : address.replace(/^(.*:\/\/)/, '')
-        );
-        const creds = new PBCredentials();
-        creds.setType(opts.credentials?.type!);
-        creds.setPayload(opts.credentials?.payload!);
-        request.setCredentials(creds);
-
-        const done = new Promise<grpc.Metadata>((resolve, reject) => {
-          pResolve = resolve;
-          pReject = reject;
-        });
-
-        grpc.invoke(AuthService.Authenticate, {
-          request,
-          host: opts.externalAuthAddress ? opts.externalAuthAddress : address,
-          transport: defaultFactory,
-          onMessage: (message: AuthenticateResponse) => {
-            thisAccessToken = message.getAccessToken();
-          },
-          onEnd: (
-            code: grpc.Code,
-            msg: string | undefined,
-            _trailers: grpc.Metadata
-          ) => {
-            if (code == grpc.Code.OK) {
-              pResolve(md);
-            } else {
-              pReject(msg);
-            }
-          },
-        });
-        await done;
-      } else {
-        thisAccessToken = opts.accessToken;
-      }
-
-      accessToken = thisAccessToken;
-
-      if (opts.externalAuthAddress && opts.externalAuthToEntity) {
-        const md = new grpc.Metadata();
-        md.set('authorization', `Bearer ${accessToken}`);
-
-        const done = new Promise<grpc.Metadata>((resolve, reject) => {
-          pResolve = resolve;
-          pReject = reject;
-        });
-        thisAccessToken = '';
-
-        const request = new AuthenticateToRequest();
-        request.setEntity(opts.externalAuthToEntity);
-        grpc.invoke(ExternalAuthService.AuthenticateTo, {
-          request,
-          host: opts.externalAuthAddress,
-          transport: defaultFactory,
-          metadata: md,
-          onMessage: (message: AuthenticateToResponse) => {
-            thisAccessToken = message.getAccessToken();
-          },
-          onEnd: (
-            code: grpc.Code,
-            msg: string | undefined,
-            _trailers: grpc.Metadata
-          ) => {
-            if (code == grpc.Code.OK) {
-              pResolve(md);
-            } else {
-              pReject(msg);
-            }
-          },
-        });
-        await done;
-        accessToken = thisAccessToken;
-      }
-    }
-    md.set('authorization', `Bearer ${accessToken}`);
-    return md;
-  };
-  const extraMd = await getExtraMetadata();
-  return (opts: grpc.TransportOptions): grpc.Transport => {
-    return new authenticatedTransport(opts, defaultFactory, extraMd);
-  };
-}
-
-class authenticatedTransport implements grpc.Transport {
-  protected readonly opts: grpc.TransportOptions;
-  protected readonly transport: grpc.Transport;
-  protected readonly extraMetadata: grpc.Metadata;
-
-  constructor(
-    opts: grpc.TransportOptions,
-    defaultFactory: grpc.TransportFactory,
-    extraMetadata: grpc.Metadata
-  ) {
-    this.opts = opts;
-    this.extraMetadata = extraMetadata;
-    this.transport = defaultFactory(opts);
-  }
-
-  public start(metadata: grpc.Metadata) {
-    this.extraMetadata.forEach((key: string, values: string | string[]) => {
-      metadata.set(key, values);
-    });
-    this.transport.start(metadata);
-  }
-
-  public sendMessage(msgBytes: Uint8Array) {
-    this.transport.sendMessage(msgBytes);
-  }
-
-  public finishSend() {
-    this.transport.finishSend();
-  }
-
-  public cancel() {
-    this.transport.cancel();
-  }
-}
->>>>>>> a1f249fb
 
 export interface WebRTCConnection {
   transportFactory: grpc.TransportFactory;
@@ -614,88 +372,4 @@
       pc.close();
     }
   }
-<<<<<<< HEAD
-=======
-}
-
-function iceCandidateFromProto(i: ICECandidate): RTCIceCandidateInit {
-  const candidate: RTCIceCandidateInit = {
-    candidate: i.getCandidate(),
-  };
-  if (i.hasSdpMid()) {
-    candidate.sdpMid = i.getSdpMid();
-  }
-  if (i.hasSdpmLineIndex()) {
-    candidate.sdpMLineIndex = i.getSdpmLineIndex();
-  }
-  if (i.hasUsernameFragment()) {
-    candidate.usernameFragment = i.getUsernameFragment();
-  }
-  return candidate;
-}
-
-function iceCandidateToProto(i: RTCIceCandidateInit): ICECandidate {
-  const candidate = new ICECandidate();
-  candidate.setCandidate(i.candidate!);
-  if (i.sdpMid) {
-    candidate.setSdpMid(i.sdpMid);
-  }
-  if (i.sdpMLineIndex) {
-    candidate.setSdpmLineIndex(i.sdpMLineIndex);
-  }
-  if (i.usernameFragment) {
-    candidate.setUsernameFragment(i.usernameFragment);
-  }
-  return candidate;
-}
-
-function validateDialOptions(opts?: DialOptions) {
-  if (!opts) {
-    return;
-  }
-
-  if (opts.accessToken && opts.accessToken.length > 0) {
-    if (opts.authEntity) {
-      throw new Error('cannot set authEntity with accessToken');
-    }
-
-    if (opts.credentials) {
-      throw new Error('cannot set credentials with accessToken');
-    }
-
-    if (opts.webrtcOptions) {
-      if (opts.webrtcOptions.signalingAccessToken) {
-        throw new Error(
-          'cannot set webrtcOptions.signalingAccessToken with accessToken'
-        );
-      }
-      if (opts.webrtcOptions.signalingAuthEntity) {
-        throw new Error(
-          'cannot set webrtcOptions.signalingAuthEntity with accessToken'
-        );
-      }
-      if (opts.webrtcOptions.signalingCredentials) {
-        throw new Error(
-          'cannot set webrtcOptions.signalingCredentials with accessToken'
-        );
-      }
-    }
-  }
-
-  if (
-    opts.webrtcOptions?.signalingAccessToken &&
-    opts.webrtcOptions.signalingAccessToken.length > 0
-  ) {
-    if (opts.webrtcOptions.signalingAuthEntity) {
-      throw new Error(
-        'cannot set webrtcOptions.signalingAuthEntity with webrtcOptions.signalingAccessToken'
-      );
-    }
-    if (opts.webrtcOptions.signalingCredentials) {
-      throw new Error(
-        'cannot set webrtcOptions.signalingCredentials with webrtcOptions.signalingAccessToken'
-      );
-    }
-  }
->>>>>>> a1f249fb
 }