--- conflicted
+++ resolved
@@ -165,16 +165,6 @@
 	ch.closed.CompareAndSwap(false, true)
 
 	ch.mu.Lock()
-<<<<<<< HEAD
-	ch.cancel()
-	ch.bufferWriteCond.Broadcast()
-	ch.mu.Unlock()
-=======
-	defer ch.mu.Unlock()
-	if ch.closed {
-		return nil
-	}
-
 	// APP-6839: We must hold the `bufferWriteMu` to avoid a "missed notification" that can happen
 	// when a `webrtcBaseChannel.write` happens concurrently with `closeWithReason`. Specifically,
 	// this lock makes atomic the `ch.cancel` with the broadcast. Such that a call to write that can
@@ -182,12 +172,11 @@
 	// - Observe the context being canceled, or
 	// - Call `Wait` before* the following `Broadcast` is invoked.
 	ch.bufferWriteMu.Lock()
-	ch.closed = true
-	ch.closedReason = err
+
 	ch.cancel()
 	ch.bufferWriteCond.Broadcast()
 	ch.bufferWriteMu.Unlock()
->>>>>>> eef94a99
+	ch.mu.Unlock()
 
 	utils.UncheckedError(ch.peerConn.GracefulClose())
 	ch.activeBackgroundWorkers.Wait()
