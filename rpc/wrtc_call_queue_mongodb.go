package rpc

import (
	"context"
	"fmt"
	"strings"
	"sync"
	"sync/atomic"
	"time"

	"github.com/google/uuid"
	"github.com/pkg/errors"
	"github.com/viamrobotics/webrtc/v3"
	"go.mongodb.org/mongo-driver/bson"
	"go.mongodb.org/mongo-driver/bson/primitive"
	"go.mongodb.org/mongo-driver/mongo"
	"go.mongodb.org/mongo-driver/mongo/options"
	"go.opencensus.io/trace"
	"go.uber.org/multierr"
	"google.golang.org/grpc/codes"
	"google.golang.org/grpc/metadata"
	"google.golang.org/grpc/status"

	"go.viam.com/utils"
	mongoutils "go.viam.com/utils/mongo"
	"go.viam.com/utils/perf/statz"
	"go.viam.com/utils/perf/statz/units"
)

func init() {
	mongoutils.MustRegisterNamespace(&mongodbWebRTCCallQueueDBName, &mongodbWebRTCCallQueueCallsCollName)
	mongoutils.MustRegisterNamespace(&mongodbWebRTCCallQueueDBName, &mongodbWebRTCCallQueueOperatorsCollName)
}

var (
	callChangeStreamFailures = statz.NewCounter1[string]("signaling/call_change_stream_failures", statz.MetricConfig{
		Description: "The number of times making a change stream fails.",
		Unit:        units.Dimensionless,
		Labels: []statz.Label{
			{Name: "operator_id", Description: "The queue operator ID."},
		},
	})

	callAnswererTooBusy = statz.NewCounter2[string, string]("signaling/call_answerer_too_busy", statz.MetricConfig{
		Description: "The number of times all answerers were too busy to handle a new call.",
		Unit:        units.Dimensionless,
		Labels: []statz.Label{
			{Name: "operator_id", Description: "The queue operator ID."},
			{Name: "hostname", Description: "The robot being requested"},
		},
	})

	operatorsCollUpdateFailures = statz.NewCounter2[string, string]("signaling/operators_coll_update_failures", statz.MetricConfig{
		Description: "The number of times the operator failed to update the operators collection.",
		Unit:        units.Dimensionless,
		Labels: []statz.Label{
			{Name: "operator_id", Description: "The queue operator ID."},
			{Name: "reason", Description: "The reason for failure."},
		},
	})

	operatorsCollUpserts = statz.NewCounter1[string]("signaling/operators_coll_upserts", statz.MetricConfig{
		Description: "The number of times the operator upserted into the operators collection.",
		Unit:        units.Dimensionless,
		Labels: []statz.Label{
			{Name: "operator_id", Description: "The queue operator ID."},
		},
	})

	exchangeChannelAtCapacity = statz.NewCounter1[string]("signaling/exchange_channel_at_capacity", statz.MetricConfig{
		Description: "The number of times a call exchange has it max channel capacity.",
		Unit:        units.Dimensionless,
		Labels: []statz.Label{
			{Name: "operator_id", Description: "The queue operator ID."},
		},
	})

	activeHosts = statz.NewGauge1[string]("signaling/active_hosts", statz.MetricConfig{
		Description: "The number of hosts waiting for a call to come in or processing a call.",
		Unit:        units.Dimensionless,
		Labels: []statz.Label{
			{Name: "operator_id", Description: "The queue operator ID."},
		},
	})

	connectionEstablishmentAttempts = statz.NewCounter2[string, string](
		"signaling/connection_establishment_attempts",
		statz.MetricConfig{
			Description: "The total number of connection establishment attempts (offer initializations).",
			Unit:        units.Dimensionless,
			Labels: []statz.Label{
				{
					Name:        "sdk_type",
					Description: "The type of SDK attempting to connect.",
				},
				{
					Name:        "organization_id",
					Description: "The organization ID of the machine that is being connected to.",
				},
			},
		},
	)

	connectionEstablishmentFailures = statz.NewCounter2[string, string](
		"signaling/connection_establishment_failures",
		statz.MetricConfig{
			Description: "The total number of connection establishment failures (all caller or answerer errors).",
			Unit:        units.Dimensionless,
			Labels: []statz.Label{
				{
					Name:        "sdk_type",
					Description: "The type of SDK attempting to connect.",
				},
				{
					Name:        "organization_id",
					Description: "The organization ID of the machine that is being connected to.",
				},
			},
		},
	)

	connectionEstablishmentExpectedFailures = statz.NewCounter4[string, string, string, string](
		"signaling/connection_establishment_expected_failures",
		statz.MetricConfig{
			Description: "The total number of connection attempts that failed because they were blocked by the signaling server.",
			Unit:        units.Dimensionless,
			Labels: []statz.Label{
				{
					Name:        "sdk_type",
					Description: "The type of SDK attempting to connect.",
				},
				{
					Name:        "organization_id",
					Description: "The organization ID of the machine that is being connected to.",
				},
				{
					Name:        "reason",
					Description: "The reason the connection was blocked ('answerers_offline', 'too_many_callers', or 'other').",
				},
				{
					Name:        "online_recently",
					Description: "Whether the target machine was reportedly online in the last 10s (blocked potential success)",
				},
			},
		},
	)

	connectionEstablishmentCallerTimeouts = statz.NewCounter2[string, string](
		"signaling/connection_establishment_caller_timeouts",
		statz.MetricConfig{
			Description: "The total number of connection establishment failures that were timeouts on the caller side.",
			Unit:        units.Dimensionless,
			Labels: []statz.Label{
				{
					Name:        "sdk_type",
					Description: "The type of SDK attempting to connect.",
				},
				{
					Name:        "organization_id",
					Description: "The organization ID of the machine that is being connected to.",
				},
			},
		},
	)

	connectionEstablishmentCallerNonTimeoutErrors = statz.NewCounter2[string, string](
		"signaling/connection_establishment_caller_non_timeouts",
		statz.MetricConfig{
			Description: "The total number of connection establishment failures that were NOT timeouts on the caller side.",
			Unit:        units.Dimensionless,
			Labels: []statz.Label{
				{
					Name:        "sdk_type",
					Description: "The type of SDK attempting to connect.",
				},
				{
					Name:        "organization_id",
					Description: "The organization ID of the machine that is being connected to.",
				},
			},
		},
	)

	connectionEstablishmentAnswererTimeouts = statz.NewCounter2[string, string](
		"signaling/connection_establishment_answerer_timeouts",
		statz.MetricConfig{
			Description: "The total number of connection establishment failures that were timeouts on the answerer side.",
			Unit:        units.Dimensionless,
			Labels: []statz.Label{
				{
					Name:        "sdk_type",
					Description: "The type of SDK attempting to connect.",
				},
				{
					Name:        "organization_id",
					Description: "The organization ID of the machine that is being connected to.",
				},
			},
		},
	)

	connectionEstablishmentAnswererNonTimeoutErrors = statz.NewCounter2[string, string](
		"signaling/connection_establishment_answerer_non_timeouts",
		statz.MetricConfig{
			Description: "The total number of connection establishment failures that were NOT timeouts on the answerer side.",
			Unit:        units.Dimensionless,
			Labels: []statz.Label{
				{
					Name:        "sdk_type",
					Description: "The type of SDK attempting to connect.",
				},
				{
					Name:        "organization_id",
					Description: "The organization ID of the machine that is being connected to.",
				},
			},
		},
	)

	callExchangeDuration = statz.NewDistribution3[string, string, string](
		"signaling/call_exchange_duration",
		statz.MetricConfig{
			Description: "The duration of call exchanges from initialization to completion.",
			Unit:        units.Milliseconds,
			Labels: []statz.Label{
				{
					Name:        "sdk_type",
					Description: "The type of SDK attempting to connect.",
				},
				{
					Name:        "organization_id",
					Description: "The organization ID of the machine that is being connected to.",
				},
				{
					Name:        "result",
					Description: "The result of the call exchange (finished or failed).",
				},
			},
		},
		statz.ConnectionTimeDistribution,
	)
)

// A mongoDBWebRTCCallQueue is an MongoDB implementation of a call queue designed to be used for
// multi-node, distributed deployments.
type mongoDBWebRTCCallQueue struct {
	operatorID                         string
	hostCallerQueueSizeMatchAggStage   bson.D
	hostAnswererQueueSizeMatchAggStage bson.D
	hostAnswererOnlineMatchAggStage    bson.D
	activeBackgroundWorkers            sync.WaitGroup
	callsColl                          *mongo.Collection
	operatorsColl                      *mongo.Collection
	logger                             utils.ZapCompatibleLogger

	cancelCtx  context.Context
	cancelFunc func()

	csStateMu sync.RWMutex
	// this is a counter that increases based on errors / answerers or callers coming live
	// and indicates whether the changestream needs to swap
	csManagerSeq                atomic.Uint64
	csLastEventClusterTime      primitive.Timestamp
	csLastResumeToken           bson.Raw
	csTrackingHosts             utils.StringSet
	csAnswerersWaitingForNextCS []func()
	csStateUpdates              chan changeStreamStateUpdate
	csCtxCancel                 func()

	// function passed in during construction to update last_online timestamps for documents
	// in robot and robot_part based on this call-queue/operator.
	onAnswererLiveness func(hostnames []string, atTime time.Time)
	// function passed in during construction to check if the last_online timestamp in the
	// robot_part collection for hostname was in the past 10s (recently online).
	checkAnswererLiveness func(hostname string) bool

	// 1 caller/answerer -> 1 caller id -> 1 event stream
	callExchangeSubs map[string]map[*mongodbCallExchange]struct{}

	// M answerer -> N hosts -> 1 event stream
	waitingForNewCallSubs map[string]map[*mongodbNewCallEventHandler]struct{}
}

type changeStreamStateUpdate struct {
	ChangeStream <-chan mongoutils.ChangeEventResult
	ResumeToken  bson.Raw
	ClusterTime  primitive.Timestamp
}

// Database and collection names used by the mongoDBWebRTCCallQueue.
var (
	mongodbWebRTCCallQueueDBName             = "rpc"
	mongodbWebRTCCallQueueCallsCollName      = "calls"
	mongodbWebRTCCallQueueOperatorsCollName  = "operators"
	mongodbWebRTCCallQueueRPCCallExpireName  = "rpc_call_expire"
	mongodbWebRTCCallQueueOperatorExpireName = "operator_expire"
)

// this probably matches defaultMaxAnswerers on the signaling answerer.
const maxHostAnswerersSize = 2

// How long we want to delay clients before retrying to connect to an offline host.
const offlineHostRetryDelay = 5 * time.Second

const (
	exchangeFailed   = "exchange_failed"
	exchangeFinished = "exchange_finished"
)

// NewMongoDBWebRTCCallQueue returns a new MongoDB based call queue where calls are transferred
// through the given client. The operator ID must be unique (e.g. a hostname, container ID, UUID, etc.).
// Currently, the queue can grow to an unbounded size in terms of goroutines in memory but it is expected
// that this code is run in an auto scaling environment that bounds how many incoming requests there can
// be. The given max queue size specifies how many big a queue can be for a given host; the size is used
// as an approximation and at times may exceed the max as a performance/consistency balance of being
// a distributed queue.
func NewMongoDBWebRTCCallQueue(
	ctx context.Context,
	operatorID string,
	maxHostCallers uint64,
	client *mongo.Client,
	logger utils.ZapCompatibleLogger,
	onAnswererLiveness func(hostnames []string, atTime time.Time),
	checkAnswererLiveness func(hostname string) bool,
) (WebRTCCallQueue, error) {
	if operatorID == "" {
		return nil, errors.New("expected non-empty operatorID")
	}
	callsColl := client.Database(mongodbWebRTCCallQueueDBName).Collection(mongodbWebRTCCallQueueCallsCollName)
	operatorsColl := client.Database(mongodbWebRTCCallQueueDBName).Collection(mongodbWebRTCCallQueueOperatorsCollName)

	mongodbWebRTCCallQueueExpireAfter := int32(getDefaultOfferDeadline().Seconds())
	mongodbWebRTCCallQueueCallsIndexes := []mongo.IndexModel{
		{
			Keys: bson.D{
				{webrtcCallHostField, 1},
			},
		},
		{
			Keys: bson.D{
				{webrtcCallStartedAtField, 1},
			},
			Options: &options.IndexOptions{
				Name:               &mongodbWebRTCCallQueueRPCCallExpireName,
				ExpireAfterSeconds: &mongodbWebRTCCallQueueExpireAfter,
			},
		},
	}

	expireAfterSecondsZero := int32(0)
	mongodbWebRTCCallQueueOperatorsIndexes := []mongo.IndexModel{
		{
			Keys: bson.D{
				// queries on this wont be covered but we don't expect the fetch size to be very big.
				// the results of aggs around this field can also be cached if need be.
				{webrtcOperatorHostsHostCombinedField, 1},
			},
		},
		{
			Keys: bson.D{
				{webrtcOperatorExpireAtField, 1},
			},
			Options: &options.IndexOptions{
				Name:               &mongodbWebRTCCallQueueOperatorExpireName,
				ExpireAfterSeconds: &expireAfterSecondsZero,
			},
		},
	}

	if err := mongoutils.EnsureIndexes(ctx, callsColl, mongodbWebRTCCallQueueCallsIndexes...); err != nil {
		return nil, err
	}
	if err := mongoutils.EnsureIndexes(ctx, operatorsColl, mongodbWebRTCCallQueueOperatorsIndexes...); err != nil {
		return nil, err
	}

	result, err := operatorsColl.InsertOne(ctx, bson.D{
		{webrtcOperatorIDField, operatorID},
		{webrtcOperatorExpireAtField, time.Now().Add(operatorHeartbeatWindow)},
	})
	if err != nil {
		return nil, err
	}
	logger.Infow(
		"successfully added operator document to operators collection",
		"operator_id", operatorID, "document_id", result.InsertedID,
	)

	cancelCtx, cancelFunc := context.WithCancel(context.Background())
	queue := &mongoDBWebRTCCallQueue{
		operatorID: operatorID,
		hostCallerQueueSizeMatchAggStage: bson.D{{"$match", bson.D{
			{"caller_size", bson.D{{"$gte", maxHostCallers}}},
		}}},
		// we use maxHostAnswerersSize * 2 to accommodate an answerer that
		// immedeiately reconnects
		hostAnswererQueueSizeMatchAggStage: bson.D{{"$match", bson.D{
			{"answerer_size", bson.D{{"$gte", maxHostAnswerersSize * 2}}},
		}}},
		hostAnswererOnlineMatchAggStage: bson.D{{"$match", bson.D{
			{"answerer_size", bson.D{{"$gt", 0}}},
		}}},

		callsColl:     callsColl,
		operatorsColl: operatorsColl,
		cancelCtx:     cancelCtx,
		cancelFunc:    cancelFunc,
		logger:        utils.AddFieldsToLogger(logger, "operator_id", operatorID),

		csStateUpdates:        make(chan changeStreamStateUpdate),
		callExchangeSubs:      map[string]map[*mongodbCallExchange]struct{}{},
		waitingForNewCallSubs: map[string]map[*mongodbNewCallEventHandler]struct{}{},
		onAnswererLiveness:    onAnswererLiveness,
		checkAnswererLiveness: checkAnswererLiveness,
	}

	queue.activeBackgroundWorkers.Add(2)
	utils.ManagedGo(queue.operatorLivenessLoop, queue.activeBackgroundWorkers.Done)
	utils.ManagedGo(queue.changeStreamManager, queue.activeBackgroundWorkers.Done)

	// wait for change stream to startup once before we start processing anything
	// since we need good track of resume tokens / cluster times initially
	// to keep an ordering.
	startOnce := make(chan struct{})
	var startOnceSync sync.Once

	queue.activeBackgroundWorkers.Add(1)
	utils.ManagedGo(func() {
		defer queue.csManagerSeq.Add(1) // helpful on panicked restart
		select {
		case <-queue.cancelCtx.Done():
			return
		case newState := <-queue.csStateUpdates:
			queue.processClusterEventState(newState.ResumeToken, newState.ClusterTime)
			startOnceSync.Do(func() {
				close(startOnce)
			})
			queue.subscriptionManager(newState.ChangeStream)
		}
	}, queue.activeBackgroundWorkers.Done)

	select {
	case <-queue.cancelCtx.Done():
		return nil, multierr.Combine(queue.Close(), queue.cancelCtx.Err())
	case <-startOnce:
	}

	return queue, nil
}

type mongodbICECandidate struct {
	Candidate        string  `bson:"candidate"`
	SDPMid           *string `bson:"sdp_mid"`
	SDPMLineIndex    *uint16 `bson:"sdp_m_line_index"`
	UsernameFragment *string `bson:"username_fragment"`
}

type mongodbWebRTCCall struct {
	ID                 string                `bson:"_id"`
	CallerOperatorID   string                `bson:"caller_operator_id"`
	AnswererOperatorID string                `bson:"answerer_operator_id"`
	Host               string                `bson:"host"`
	StartedAt          time.Time             `bson:"started_at"`
	CallerSDP          string                `bson:"caller_sdp"`
	CallerCandidates   []mongodbICECandidate `bson:"caller_candidates,omitempty"`
	CallerDone         bool                  `bson:"caller_done"`
	CallerError        string                `bson:"caller_error,omitempty"`
	DisableTrickle     bool                  `bson:"disable_trickle"`
	Answered           bool                  `bson:"answered"`
	AnswererSDP        string                `bson:"answerer_sdp,omitempty"`
	AnswererCandidates []mongodbICECandidate `bson:"answerer_candidates,omitempty"`
	AnswererDone       bool                  `bson:"answerer_done"`
	AnswererError      string                `bson:"answerer_error,omitempty"`
	SDKType            string                `bson:"sdk_type,omitempty"`
	OrganizationID     string                `bson:"organization_id,omitempty"`
}

const (
	webrtcCallIDField                 = "_id"
	webrtcCallCallerOperatorIDField   = "caller_operator_id"
	webrtcCallAnswererOperatorIDField = "answerer_operator_id"
	webrtcCallHostField               = "host"
	webrtcCallStartedAtField          = "started_at"
	webrtcCallCallerCandidatesField   = "caller_candidates"
	webrtcCallCallerDoneField         = "caller_done"
	webrtcCallCallerErrorField        = "caller_error"
	webrtcCallAnsweredField           = "answered"
	webrtcCallAnswererSDPField        = "answerer_sdp"
	webrtcCallAnswererCandidatesField = "answerer_candidates"
	webrtcCallAnswererDoneField       = "answerer_done"
	webrtcCallAnswererErrorField      = "answerer_error"

	webrtcOperatorIDField                        = "_id"
	webrtcOperatorHostsField                     = "hosts"
	webrtcOperatorHostsHostField                 = "host"
	webrtcOperatorHostsCallerSizeField           = "caller_size"
	webrtcOperatorHostsAnswererSizeField         = "answerer_size"
	webrtcOperatorExpireAtField                  = "expire_at"
	webrtcOperatorHostsHostCombinedField         = webrtcOperatorHostsField + "." + webrtcOperatorHostsHostField
	webrtcOperatorHostsCallerSizeCombinedField   = webrtcOperatorHostsField + "." + webrtcOperatorHostsCallerSizeField
	webrtcOperatorHostsAnswererSizeCombinedField = webrtcOperatorHostsField + "." + webrtcOperatorHostsAnswererSizeField
)

type mongodbNewCallEventHandler struct {
	eventChan   chan<- mongodbCallEvent // expected buffered cap 1
	receiveOnce sync.Once
}

func (newCall *mongodbNewCallEventHandler) Send(event mongodbCallEvent, logger utils.ZapCompatibleLogger) bool {
	var sent bool
	newCall.receiveOnce.Do(func() {
		// should always work
		select {
		case newCall.eventChan <- event:
			sent = true
		default:
			logger.Infow("Hit default select in send",
				"Event", event.Call)
		}
	})
	logger.Infow("returning from send",
		"Event", event.Call,
		"Sent", sent)
	return sent
}

type mongodbCallExchange struct {
	Host string
	Chan chan<- mongodbCallEvent
	Side string // "caller" or "answerer"
}

type mongodbCallEvent struct {
	Call    mongodbWebRTCCall
	Expired bool
}

const (
	operatorStateUpdateInterval = time.Second
	operatorHeartbeatWindow     = time.Second * 15
)

// The operatorLivenessLoop keeps the distributed queue aware of this operator's existence, in
// addition to the hosts its listening to calls for, in order to keep track of eventually
// consistent queue maximums.
func (queue *mongoDBWebRTCCallQueue) operatorLivenessLoop() {
	ticker := time.NewTicker(operatorStateUpdateInterval)
	defer ticker.Stop()
	for {
		if !utils.SelectContextOrWaitChan(queue.cancelCtx, ticker.C) {
			return
		}
		type callerAnswererQueueSizes struct {
			Caller   uint64
			Answerer uint64
		}
		queue.csStateMu.RLock()
		hosts := make(map[string]callerAnswererQueueSizes, len(queue.waitingForNewCallSubs)+len(queue.callExchangeSubs))
		for host, waiting := range queue.waitingForNewCallSubs {
			sizes := hosts[host]
			sizes.Answerer += uint64(len(waiting))
			hosts[host] = sizes
		}
		for _, exchanges := range queue.callExchangeSubs {
			for exchange := range exchanges {
				sizes := hosts[exchange.Host]
				if exchange.Side == "caller" {
					sizes.Caller++
				} else {
					// when an answerer is initially done waiting, we will
					// account for it here as it becomes an exchanger.
					sizes.Answerer++
				}
				hosts[exchange.Host] = sizes
			}
		}
		queue.csStateMu.RUnlock()
		// put a time stamp in the operator to show when this was updated
		// then when the operator goes offline, we should update the robot part collection

		hostSizes := make(bson.A, 0, len(hosts))
		hostsWithAnswerers := []string{}

		for host, sizes := range hosts {
			if sizes.Answerer >= 1 {
				hostsWithAnswerers = append(hostsWithAnswerers, host)
			}

			hostSizes = append(hostSizes, bson.D{
				{webrtcOperatorHostsHostField, host},
				{webrtcOperatorHostsCallerSizeField, sizes.Caller},
				{webrtcOperatorHostsAnswererSizeField, sizes.Answerer},
			})
		}
		updateCtx, cancel := context.WithTimeout(queue.cancelCtx, operatorHeartbeatWindow/3)
		start := time.Now()
		result, err := queue.operatorsColl.UpdateOne(
			updateCtx,
			bson.D{{webrtcOperatorIDField, queue.operatorID}},
			bson.D{
				{
					"$set",
					bson.D{
						{webrtcOperatorExpireAtField, time.Now().Add(operatorHeartbeatWindow)},
						{webrtcOperatorHostsField, hostSizes},
					},
				},
			},
			// There is a chance that multiple previous updates took too long or failed and the document expired.
			// In these cases it is acceptable to upsert a new operator document.
			options.Update().SetUpsert(true),
		)
		if err != nil {
			reason := "context_canceled"
			if !errors.Is(err, context.Canceled) {
<<<<<<< HEAD
				reason = "other"
=======
				switch {
				case errors.Is(err, context.DeadlineExceeded):
					reason = "deadline_exceeded"
				default:
					//nolint:goconst
					reason = "other"
				}
>>>>>>> 7598d57c
				queue.logger.Errorw("failed to update operator document for self", "error", err)
			}
			operatorsCollUpdateFailures.Inc(queue.operatorID, reason)
		} else if result.UpsertedCount == 1 {
			queue.logger.Infow("no existing operator document found, inserted new operator document")
			// not technically a failure, but interesting to track
			operatorsCollUpserts.Inc(queue.operatorID)
		}
		cancel()

		// Answerer liveness is determined by whether the operator document is updated.
		// If updates to the operator document fail continuously, the answerers are
		// not live as callers will not be able to make connections to the answerers connected
		// to this queue. Therefore, if update failed, do not run the onAnswererLiveness func.
		// This errcheck is done above as well, but pulled the continue statement out
		// into a separate block for readability.
		//
		// APP-14368: if operator updates have failed continuously for some amount of time, kick off
		// all connected answerers and refuse new answerers until operator updates are healthy again.
		if err != nil {
			continue
		}
		if time.Since(start) > 3*time.Second {
			queue.logger.Infow(
				"successful update to operator document took a long time",
				"time_elapsed", time.Since(start).String(),
			)
		}

		if queue.onAnswererLiveness != nil {
			queue.onAnswererLiveness(hostsWithAnswerers, time.Now())
		}
	}
}

// The changeStreamManager is responsible for maintaining a change stream that is always updating
// its query in response to new answerers making themselves available for calls. It helps
// efficiently swap out new change streams while an old one may still be in use by the subscriptionManager.
// It also is resilient to crashes so long as the idempotency principles of the queue stay in place.
func (queue *mongoDBWebRTCCallQueue) changeStreamManager() {
	ticker := time.NewTicker(operatorStateUpdateInterval)
	defer ticker.Stop()
	defer func() {
		if queue.csCtxCancel != nil {
			queue.csCtxCancel()
		}
	}()
	var lastSeq uint64
	var isInitialized bool // this is only for the first time the changestream is setup
	for {
		// Note(erd): this could use condition variables instead in order to be efficient about
		// change stream restarts, but it does not feel worth the complexity right now :o)
		if !utils.SelectContextOrWaitChan(queue.cancelCtx, ticker.C) {
			return
		}

		queue.csStateMu.RLock()
		activeHosts.Set(queue.operatorID, int64(len(queue.waitingForNewCallSubs)))
		queue.csStateMu.RUnlock()

		currSeq := queue.csManagerSeq.Load()
		if isInitialized && lastSeq == currSeq {
			continue
		}
		lastSeq = currSeq
		isInitialized = true

		queue.csStateMu.Lock()
		hosts := make([]string, 0, len(queue.waitingForNewCallSubs))
		for host := range queue.waitingForNewCallSubs {
			hosts = append(hosts, host)
		}
		readyFuncs := make([]func(), len(queue.csAnswerersWaitingForNextCS))
		copy(readyFuncs, queue.csAnswerersWaitingForNextCS)
		queue.csAnswerersWaitingForNextCS = nil

		csOpts := options.ChangeStream().SetFullDocument(options.UpdateLookup)

		// only one can ever be set
		if len(queue.csLastResumeToken) != 0 {
			csOpts.SetStartAfter(queue.csLastResumeToken)
		}
		if !queue.csLastEventClusterTime.IsZero() {
			ctCopy := queue.csLastEventClusterTime
			csOpts.SetStartAtOperationTime(&ctCopy)
		}
		queue.csStateMu.Unlock()

		// note(roxy): this is updating the changestream based on whether there is a new
		// answerer that is coming online or if there is a new caller that is coming online
		cs, err := queue.callsColl.Watch(queue.cancelCtx, []bson.D{
			{
				{"$match", bson.D{
					{"operationType", bson.D{{"$in", []interface{}{
						mongoutils.ChangeEventOperationTypeInsert,
						mongoutils.ChangeEventOperationTypeUpdate,
						mongoutils.ChangeEventOperationTypeDelete,
						mongoutils.ChangeEventOperationTypeInvalidate, // this will be caught for us as an error
					}}}},
					// On the caller side, we want to listen for anything for this operator; so listen
					// for updates and deletes on caller_operator_id. All call updates are relevant to us
					// so there is no need to listen for call ids.
					// On the answerer side, we want to initially listen for an insert based on all relevant
					// hosts since we do not want to have the caller query for eventually consistent operator
					// liveness updates. Instead, we will assume that the hosts here changes often but that
					// the answerer in RecvOffer will check for an incoming call out of band while this
					// change stream updates and keeps itself in sync time-wise with a resume token.
					{"$or", []interface{}{
						bson.D{{fmt.Sprintf("fullDocument.%s", webrtcCallCallerOperatorIDField), queue.operatorID}},
						bson.D{{fmt.Sprintf("fullDocument.%s", webrtcCallAnswererOperatorIDField), queue.operatorID}},
						bson.D{{fmt.Sprintf("fullDocument.%s", webrtcCallHostField), bson.D{{"$in", hosts}}}},
					}},
				}},
			},
		}, csOpts)
		if err != nil {
			callChangeStreamFailures.Inc(queue.operatorID)
			queue.csManagerSeq.Add(1)
			queue.logger.Errorw("failed to create calls change stream", "error", err)
			continue
		}

		for _, readyFunc := range readyFuncs {
			readyFunc()
		}
		queue.csStateMu.Lock()
		queue.csTrackingHosts = utils.NewStringSet(hosts...)
		queue.csStateMu.Unlock()

		nextCSCtx, nextCSCtxCancel := context.WithCancel(queue.cancelCtx)
		csNext, resumeToken, clusterTime := mongoutils.ChangeStreamBackground(nextCSCtx, cs)

		select {
		case <-queue.cancelCtx.Done():
			// note(roxy): this is the server's cancelCtx being called
			// should stop the entire call queue managed by CS, not just a single CS
			nextCSCtxCancel()
			return
		case queue.csStateUpdates <- changeStreamStateUpdate{
			ChangeStream: csNext,
			ResumeToken:  resumeToken,
			ClusterTime:  clusterTime,
		}:
			// close old; goroutine may linger a bit
			if queue.csCtxCancel != nil {
				queue.csCtxCancel()
			}
			queue.csCtxCancel = nextCSCtxCancel
		}
	}
}

func (queue *mongoDBWebRTCCallQueue) processClusterEventState(
	newResumeToken bson.Raw,
	newClusterTime primitive.Timestamp,
) bool {
	queue.csStateMu.Lock()
	if !newClusterTime.IsZero() {
		if queue.csLastEventClusterTime.T > newClusterTime.T ||
			(queue.csLastEventClusterTime.T == newClusterTime.T &&
				queue.csLastEventClusterTime.I >= newClusterTime.I) {
			queue.csStateMu.Unlock()
			// we have seen it; skip
			return false
		}
		// some real event happened, so make sure we start at this time, not the
		// resume token, the next time we create a change stream.
		queue.csLastEventClusterTime = newClusterTime
		queue.csLastResumeToken = nil
	} else if len(newResumeToken) != 0 {
		// otherwise no event happened and we want to start after this resume token
		queue.csLastResumeToken = newResumeToken
		queue.csLastEventClusterTime = primitive.Timestamp{}
	}
	queue.csStateMu.Unlock()
	return true
}

func (queue *mongoDBWebRTCCallQueue) processNextSubscriptionEvent(next mongoutils.ChangeEventResult, ok bool) bool {
	if !ok {
		// we do not really expect this to happen due to the order of events between
		// this manager in the changeStreamManager. So signal we need a new
		// change stream probably.
		queue.csManagerSeq.Add(1)
		return true
	}

	if next.Error != nil {
		queue.logger.Errorw("error getting next event in change stream", "error", next.Error)

		if errors.Is(next.Error, mongoutils.ErrChangeStreamInvalidateEvent) {
			queue.processClusterEventState(next.ResumeToken, primitive.Timestamp{})
		}
		// this is more likely to be some issue that is happening on MongoDB. It could
		// also be a context cancellation. Either way, we will signal we need a new
		// change stream and the next iteration of the loop will go back to normal
		// ideally. We will log though just in case.
		queue.csManagerSeq.Add(1)
		return true
	}

	// This is atomic but we still do not want to process the same event twice if
	// we are reopening a change stream and it is behind one. We rely on the idempotency of
	// updates to calls in addition to atomic call acquistion semantics to guarantee this.
	if !queue.processClusterEventState(next.ResumeToken, next.Event.ClusterTime) {
		return false
	}

	var callResp mongodbWebRTCCall
	if err := next.Event.FullDocument.Unmarshal(&callResp); err != nil {
		queue.logger.Errorw("failed to unmarshal call document", "error", err)
		return false
	}

	if callResp.Host == "" {
		queue.logger.Errorw("unexpected call with no host", "id", callResp.ID)
		return false
	}

	// This message sending pass must be as fast possible and for that reason we use select defaults.
	// In the event default cases happen, we have determined to either have hit some terminal case
	// in the exchange or too many messages have been sent. Either way we should log and monitor these.
	func() {
		queue.csStateMu.RLock()
		defer queue.csStateMu.RUnlock()

		if next.Event.OperationType == mongoutils.ChangeEventOperationTypeInsert {
			if _, ok := queue.csTrackingHosts[callResp.Host]; !ok {
				// no one connected to this operator is currently subscribed to insert
				// events for this host; skip
				// we do this because each server is listening to an event and each host only lives on one server
				// it could be on another server
				return
			}

			// note(roxy): if the host is in the csTrackingHosts it means that there was an answerer online in the last change stream
			// but there is no longer an answerer tied to the event on this server
			// this disparity happens because the changestream has not yet updated based on the dropped answerer

			answerChans := queue.waitingForNewCallSubs[callResp.Host]
			if len(answerChans) == 0 {
				queue.logger.Debugw("no answerer is around for this new call; the next answerer will find the document instead", "host", callResp.Host)
				return
			}
			event := mongodbCallEvent{Call: callResp}
			queue.logger.Infow("answerer channels for host", "host", callResp.Host, "channels size", len(answerChans))
			for answerChan := range answerChans {
				// We will send on this channel just once and it will eventually
				// unsubscribe. We are not concerned with looping over channels
				// we have already sent once on. For rationale behind this,
				// look at the comments in RecvOffer around using events. Briefly
				// though, we want to send the events as fast as possible as mentioned
				// above and cannot block on the send to see if the receiver locked
				// the document.
				if answerChan.Send(event, queue.logger) {
					return
				}
			}
			callAnswererTooBusy.Inc(queue.operatorID, callResp.Host)
			// if we get there its because none of the answer channels were able to send on the event
			queue.logger.Warnw(
				"all answerers for host too busy to answer call",
				"id", callResp.ID,
				"host", callResp.Host,
				"collection", next.Event.NS.Collection,
				"caller operator id", callResp.CallerOperatorID,
				"caller error", callResp.CallerError,
				"caller done", callResp.CallerDone,
				"answerer operator id", callResp.AnswererOperatorID,
				"answerer error", callResp.AnswererError,
				"answerer done", callResp.AnswererDone,
				"number of answer channels", len(answerChans),
			)
		}

		if next.Event.OperationType == mongoutils.ChangeEventOperationTypeUpdate ||
			next.Event.OperationType == mongoutils.ChangeEventOperationTypeDelete {
			exchangeChans := queue.callExchangeSubs[callResp.ID]
			if len(exchangeChans) == 0 {
				queue.logger.Debugw("no call exchangers remain for", "id", callResp.ID, "host", callResp.Host)
				return
			}
			var event mongodbCallEvent
			if next.Event.OperationType == mongoutils.ChangeEventOperationTypeUpdate {
				event.Call = callResp
			} else {
				event.Expired = true
			}
			for exchangeChan := range exchangeChans {
				select {
				case exchangeChan.Chan <- event:
				default:
					exchangeChannelAtCapacity.Inc(queue.operatorID)
					queue.logger.Debugw("failed to notify exchange channel of call update",
						"id", callResp.ID, "host", callResp.Host, "side", exchangeChan.Side)
				}
			}
		}
	}()

	return false
}

func (queue *mongoDBWebRTCCallQueue) subscriptionManager(currentCS <-chan mongoutils.ChangeEventResult) {
	var waitForNextCS bool
	for {
		if queue.cancelCtx.Err() != nil {
			return
		}
		if waitForNextCS {
			// we want to block here so that we do not keep receiving bad events.
			waitForNextCS = false
			select {
			case <-queue.cancelCtx.Done():
				return
			case newState := <-queue.csStateUpdates:
				currentCS = newState.ChangeStream
				continue
			}
		} else {
			// otherwise we can do a quick check.
			select {
			case <-queue.cancelCtx.Done():
				return
			case next, ok := <-currentCS: // try and make some progress at least once
				waitForNextCS = queue.processNextSubscriptionEvent(next, ok)
				if waitForNextCS { // something bad happened and we requested/need a new CS
					continue
				}
			default:
			}
		}

		// finally allow accepting a new change stream while checking for events.
		select {
		case <-queue.cancelCtx.Done():
			return
		case newState := <-queue.csStateUpdates:
			currentCS = newState.ChangeStream
			continue
		case next, ok := <-currentCS:
			waitForNextCS = queue.processNextSubscriptionEvent(next, ok)
			if waitForNextCS { // something bad happened and we requested/need a new CS
				continue
			}
		}
	}
}

// subscribeToCall allows for a caller or answerer to subscribe for events related to the given call id. It
// does not wait for any operator change stream updates since calls are attached to operator IDs that will
// always receive corresponding updates.
func (queue *mongoDBWebRTCCallQueue) subscribeToCall(host, callID, side string) (<-chan mongodbCallEvent, func()) {
	queue.csStateMu.Lock()
	defer queue.csStateMu.Unlock()

	// 50 is a very high amount of events that is unlikely to happen. If it does, we consider it an error
	// and will log/drop devents.
	exchangeChan := make(chan mongodbCallEvent, 50)
	exchangeSubs, ok := queue.callExchangeSubs[callID]
	if !ok {
		exchangeSubs = map[*mongodbCallExchange]struct{}{}
		queue.callExchangeSubs[callID] = exchangeSubs
	}
	exchange := &mongodbCallExchange{Host: host, Chan: exchangeChan, Side: side}
	exchangeSubs[exchange] = struct{}{}
	return exchangeChan, func() {
		queue.csStateMu.Lock()
		defer queue.csStateMu.Unlock()
		delete(exchangeSubs, exchange)
		if len(exchangeSubs) == 0 {
			delete(queue.callExchangeSubs, callID)
		}
	}
}

// subscribeForNewCallOnHosts allows an answerer to subscribe for new calls on any of the given hosts. It returns
// once this operator's change stream is tracking the hosts. The channel will have an event on it once
// any of the hosts receives a call and it is also routed to this subscriber.
func (queue *mongoDBWebRTCCallQueue) subscribeForNewCallOnHosts(
	ctx context.Context,
	hosts []string,
) (<-chan mongodbCallEvent, func(), error) {
	queue.csStateMu.Lock()
	subChan := make(chan mongodbCallEvent, 1)
	ready := make(chan struct{})
	callEventHandler := &mongodbNewCallEventHandler{
		eventChan: subChan,
	}

	var alreadyTrackedCount int
	for _, host := range hosts {
		// even if there are multiple subscribers, it still
		// all maps to a single host

		if _, ok := queue.csTrackingHosts[host]; ok {
			alreadyTrackedCount++
		}
		// if the host is not being tracked check if there is an answerer for it
		// if this is the first time an answerer is coming online for this host, then we
		// populate an initial map with 1
		// otherwise we just add the new subcriber to the map
		// "hosts's subscribers" and adds the new event channel with a lock around csStateMu
		//  each time this function is called there should only ever be a difference of a single answerer
		hostSubs, ok := queue.waitingForNewCallSubs[host]
		if !ok {
			hostSubs = map[*mongodbNewCallEventHandler]struct{}{}
			queue.waitingForNewCallSubs[host] = hostSubs
		}
		hostSubs[callEventHandler] = struct{}{}
	}

	unsub := func() {
		queue.csStateMu.Lock()
		defer queue.csStateMu.Unlock()
		for _, host := range hosts {
			delete(queue.waitingForNewCallSubs[host], callEventHandler)
			if len(queue.waitingForNewCallSubs[host]) == 0 {
				delete(queue.waitingForNewCallSubs, host)
			}
		}
	}

	if alreadyTrackedCount == len(hosts) {
		queue.csStateMu.Unlock()
		// there is no new call its just a new answerer for a host we already have a subscriber channel for
		return subChan, unsub, nil
	}

	queue.csAnswerersWaitingForNextCS = append(queue.csAnswerersWaitingForNextCS, func() {
		close(ready)
	})
	queue.csStateMu.Unlock()
	// this tells the changestream manager that a new answerer has come live
	// and we need to swap the changestreams
	queue.csManagerSeq.Add(1)

	select {
	case <-ctx.Done():
		// if the ctx is done then you delete all hosts internally stored as snwerers
		unsub()
		return nil, nil, ctx.Err()
	case <-ready:
		// this is executed when the ready channel is closed
		// this should be pretty instant after we increase the counter to account for the new answerer
		// this returns the new subChan and unSub for the existing answerer
		return subChan, unsub, nil
	}
}

var (
	projectStage   = bson.D{{"$project", bson.D{{webrtcOperatorHostsField, 1}, {"_id", 0}}}}
	unwindAggStage = bson.D{{"$unwind", "$" + webrtcOperatorHostsField}}
	groupAggStage  = bson.D{{"$group", bson.D{
		{"_id", "$" + webrtcOperatorHostsHostCombinedField},
		{"caller_size", bson.D{{"$sum", "$" + webrtcOperatorHostsCallerSizeCombinedField}}},
		{"answerer_size", bson.D{{"$sum", "$" + webrtcOperatorHostsAnswererSizeCombinedField}}},
	}}}
	groupAggStageAnswerers = bson.D{{"$group", bson.D{
		{"_id", "$" + webrtcOperatorHostsHostCombinedField},
		{"answerer_size", bson.D{{"$sum", "$" + webrtcOperatorHostsAnswererSizeCombinedField}}},
	}}}
)

var errTooManyConns = status.Error(codes.Unavailable, "too many connection attempts; please wait a bit and try again")

// checkHostQueueSize checks if the total number of callers to or answerers for a set of
// hosts exceeds the configured maxima (50 for callers and 4 for answerers). It does this
// by running an aggregation pipeline against the operators collection. That pipeline will
// sum `caller_size` and `answerer_size` fields across all operators for the provided
// hosts. If any of the provided hosts exceeds a total caller or answerer size maximum
// across all operators, an error is returned. Otherwise, nil is returned. Checking caller
// or answerer size is controlled via the forCaller flag.
//
// NOTE(benjirewis): I believe `len(hosts) == 1`. The hosts list is ultimately derived by
// the value of `rpc-host` passed to the `Answer` metadata from the answerer for a
// machine. For external signaling (the only signaling that will route through here) there
// is only ever one host reported and therefore included in `hosts` here: the
// `.viam.cloud` URI.
func (queue *mongoDBWebRTCCallQueue) checkHostQueueSize(ctx context.Context, forCaller bool, hosts ...string) error {
	ctx, span := trace.StartSpan(ctx, "CallQueue::checkHostQueueSize")
	defer span.End()

	hostsMatch := bson.D{
		{"$match", bson.D{{webrtcOperatorHostsHostCombinedField, bson.D{{"$in", hosts}}}}},
	}
	pipeline := []interface{}{
		hostsMatch,
		projectStage,
		unwindAggStage,
		hostsMatch,
		groupAggStage,
	}
	if forCaller {
		pipeline = append(pipeline, queue.hostCallerQueueSizeMatchAggStage)
	} else {
		pipeline = append(pipeline, queue.hostAnswererQueueSizeMatchAggStage)
	}
	cursor, err := queue.operatorsColl.Aggregate(ctx, pipeline)
	if err != nil {
		return err
	}
	var ret []interface{}
	if err := cursor.All(ctx, &ret); err != nil {
		return err
	}
	if len(ret) == 0 {
		return nil
	}
	return errTooManyConns
}

var errOffline = status.Error(codes.Unavailable, "host appears to be offline; ensure machine is online and try again")

// checkHostOnline will check if there is some operator for all the managed hosts that
// claims to have an answerer online for that host. It does this by running an aggregation
// pipeline against the operators collection to sum `answerer_size` for each host across
// all operators. If any of the provided hosts has a total answerer size of 0 or isn't
// managed by any operator, an error is returned. Otherwise, nil is returned.
//
// NOTE(benjirewis): The same NOTE about `len(hosts) == 1` applies here as in the method
// above.
func (queue *mongoDBWebRTCCallQueue) checkHostOnline(ctx context.Context, hosts ...string) error {
	ctx, span := trace.StartSpan(ctx, "CallQueue::checkHostOnline")
	defer span.End()

	hostsMatch := bson.D{
		{"$match", bson.D{{webrtcOperatorHostsHostCombinedField, bson.D{{"$in", hosts}}}}},
	}
	pipeline := []interface{}{
		hostsMatch,
		projectStage,
		unwindAggStage,
		hostsMatch,
		groupAggStageAnswerers,
		queue.hostAnswererOnlineMatchAggStage,
	}

	cursor, err := queue.operatorsColl.Aggregate(ctx, pipeline)
	if err != nil {
		return err
	}
	var ret []interface{}
	if err := cursor.All(ctx, &ret); err != nil {
		return err
	}
	if len(ret) == 0 {
		return errOffline
	}
	return nil
}

// Uses the passed in parameters to increment the connectionEstablishmentExpectedFailures
// metric and add attributes to the passed in span.
func (queue *mongoDBWebRTCCallQueue) incrementConnectionEstablishmentExpectedFailures(
	host, sdkType, organizationID string,
	err error,
	span *trace.Span,
) {
	// NOTE(RSDK-12228): Track "expected failures," or failures where the signaling server
	// immediately blocks a caller, with a metric. We want to keep track of when and why the
	// signaling server is making the decision to not even add the caller to the queue.

	// Reason for blocking is one of a. neither answerer for the machine currently being
	// connected to an operator, b. >= 50 callers waiting for same machine, c. some other
	// error (internal error from MDB query, e.g.). We can tell from the passed in error.

	reason := "other"
	if errors.Is(err, errOffline) {
		reason = "answerers_offline"
	} else if errors.Is(err, errTooManyConns) {
		reason = "too_many_callers"
	}

	// Check if the machine _has_ been online within the last 10s.

	onlineRecently := "unknown"
	if queue.checkAnswererLiveness != nil {
		if queue.checkAnswererLiveness(host) {
			onlineRecently = "true"
		} else {
			onlineRecently = "false"
		}
	}

	connectionEstablishmentExpectedFailures.Inc(sdkType, organizationID, reason, onlineRecently)
	span.AddAttributes(
		trace.StringAttribute("failure", "expected"),
		trace.StringAttribute("reason", reason),
		trace.StringAttribute("online_recently", onlineRecently),
	)
}

// SendOfferInit initializes an offer associated with the given SDP to the given host.
// It returns a UUID to track/authenticate the offer over time, the initial SDP for the
// sender to start its peer connection with, as well as a channel to receive candidates on
// over time.
func (queue *mongoDBWebRTCCallQueue) SendOfferInit(
	ctx context.Context,
	host, sdp string,
	disableTrickle bool,
) (string, <-chan WebRTCCallAnswer, <-chan struct{}, func(), error) {
	ctx, span := trace.StartSpan(ctx, "CallQueue::SendOfferInit")
	defer span.End()

	sdkType, organizationID := "unknown", "unknown"
	if md, exists := metadata.FromIncomingContext(ctx); exists {
		// TODO(RSDK-11864): Use actual structured metadata provided by the SDK to determine
		// SDK type for the TypeScript, Python, and C++ SDKs.
		//
		// Hackily guess the SDK type based on a combination of the "viam_client",
		// "x-grpc-web", and "user-agent" metadata fields. The first only exists for Golang,
		// the second only exists for TypeScrpt, and the third is "tonic" for both Python and
		// C++.
		if viamClientMD, exists := md[ViamClientMetadataField]; exists && len(viamClientMD) > 0 {
			if strings.Contains(viamClientMD[0], "go;") {
				sdkType = "go"
			}
		} else if xGRPCWebMD, exists := md[XGRPCWebMetadataField]; exists &&
			len(xGRPCWebMD) > 0 {
			if xGRPCWebMD[0] == "1" {
				sdkType = "typescript"
			}
		} else if userAgentMD, exists := md[UserAgentMetadataField]; exists &&
			len(userAgentMD) > 0 {
			if strings.Contains(userAgentMD[0], "tonic/") {
				sdkType = "python/c++"
			}
		}

		// TODO(RSDK-11875): Use an actual database (or, likely, cache) lookup to determine
		// the organization ID for this host based on its DNS name.
		//
		// Hackily guess the organization ID based on the "org" in the "cookie" field (only
		// present for the TypeScript SDK).
		if cookieMD, exists := md[CookieMetadataField]; exists && len(cookieMD) > 0 {
			// The "cookie" field usually has the following structure:
			// 	"session-id=[uuid]; org=[uuid]"
			// Bail if that structure is not found.
			for _, cookieField := range strings.Split(cookieMD[0], ";") {
				cookieField = strings.TrimSpace(cookieField)
				if strings.HasPrefix(cookieField, "org=") {
					organizationID = strings.TrimPrefix(cookieField, "org=")
					break
				}
			}
		}
	}
	span.AddAttributes(
		trace.StringAttribute("sdk_type", sdkType),
		trace.StringAttribute("organization_id", organizationID),
	)

	// An offer initialization (after verifying the host queue size), indicates an attempted
	// connection establishment attempt.
	connectionEstablishmentAttempts.Inc(sdkType, organizationID)

	if err := queue.checkHostQueueSize(ctx, true, host); err != nil {
		queue.incrementConnectionEstablishmentExpectedFailures(host, sdkType, organizationID, err, span)
		return "", nil, nil, nil, err
	}

	if err := queue.checkHostOnline(ctx, host); err != nil {
		queue.incrementConnectionEstablishmentExpectedFailures(host, sdkType, organizationID, err, span)

		// TODO(RSDK-11928): Implement proper time-based rate limiting to prevent clients from spamming connection attempts to offline machines so
		// we can remove sleep and error instantly.

		// Machine is offline but if we return the error instantly, clients can immediately reattempt connection establishment, overwhelming the
		// signaling server if spammed. Instead, sleep for a few seconds to slow down reattempts and give robots the chance to potentially come
		// online.
		select {
		case <-time.After(offlineHostRetryDelay):
			return "", nil, nil, nil, err
		case <-ctx.Done():
			return "", nil, nil, nil, ctx.Err()
		}
	}

	newUUID := uuid.NewString()
	call := mongodbWebRTCCall{
		ID:               newUUID,
		CallerOperatorID: queue.operatorID,
		Host:             host,
		CallerSDP:        sdp,
		SDKType:          sdkType,
		OrganizationID:   organizationID,
	}
	events, unsubscribe := queue.subscribeToCall(host, call.ID, "caller")

	offerDeadline := time.Now().Add(getDefaultOfferDeadline())
	sendCtx, sendCtxCancel := context.WithDeadline(ctx, offerDeadline)

	// need to watch before insertion to avoid a race
	sendAndQueueCtx, sendAndQueueCtxCancel := utils.MergeContext(sendCtx, queue.cancelCtx)

	cleanup := func() {
		sendAndQueueCtxCancel()
		sendCtxCancel()
		unsubscribe()
	}
	var successful bool
	defer func() {
		if successful {
			return
		}
		cleanup()
	}()

	call.StartedAt = time.Now()
	if _, err := queue.callsColl.InsertOne(sendAndQueueCtx, call); err != nil {
		return "", nil, nil, nil, err
	}

	answererResponses := make(chan WebRTCCallAnswer, 1)
	sendAnswer := func(answer WebRTCCallAnswer) bool {
		select {
		case <-sendAndQueueCtx.Done():
			// try once more
			select {
			case answererResponses <- answer:
			default:
			}
			return false
		case answererResponses <- answer:
			return true
		}
	}
	queue.activeBackgroundWorkers.Add(1)
	utils.PanicCapturingGo(func() {
		defer queue.activeBackgroundWorkers.Done()
		defer cleanup()
		defer close(answererResponses)

		haveInitSDP := false
		candLen := len(call.AnswererCandidates)
		for {
			if sendAndQueueCtx.Err() != nil {
				sendAnswer(WebRTCCallAnswer{Err: sendAndQueueCtx.Err()})
				return
			}
			var next mongodbCallEvent
			select {
			case <-sendAndQueueCtx.Done():
				sendAnswer(WebRTCCallAnswer{Err: sendAndQueueCtx.Err()})
				return
			case next = <-events:
			}

			callResp := next.Call

			if callResp.AnswererError != "" {
				sendAnswer(WebRTCCallAnswer{Err: errors.New(callResp.AnswererError)})
				return
			}

			if !haveInitSDP && callResp.AnswererSDP != "" {
				haveInitSDP = true
				if !sendAnswer(WebRTCCallAnswer{InitialSDP: &callResp.AnswererSDP}) {
					return
				}
			}

			if len(callResp.AnswererCandidates) > candLen {
				prevCandLen := candLen
				newCandLen := len(callResp.AnswererCandidates) - candLen
				candLen += newCandLen
				for i := 0; i < newCandLen; i++ {
					cand := iceCandidateFromMongo(callResp.AnswererCandidates[prevCandLen+i])
					if !sendAnswer(WebRTCCallAnswer{Candidate: &cand}) {
						return
					}
				}
			}

			if callResp.AnswererDone {
				return
			}
		}
	})
	successful = true
	return newUUID, answererResponses, sendAndQueueCtx.Done(), sendAndQueueCtxCancel, nil
}

// SendOfferUpdate updates the offer associated with the given UUID with a newly discovered
// ICE candidate.
func (queue *mongoDBWebRTCCallQueue) SendOfferUpdate(ctx context.Context, host, uuid string, candidate webrtc.ICECandidateInit) error {
	ctx, span := trace.StartSpan(ctx, "CallQueue::SendOfferUpdate")
	defer span.End()

	updateResult, err := queue.callsColl.UpdateOne(ctx, bson.D{
		{webrtcCallIDField, uuid},
		{webrtcCallHostField, host},
	}, bson.D{{"$push", bson.D{{webrtcCallCallerCandidatesField, iceCandidateToMongo(&candidate)}}}})
	if err != nil {
		return err
	}
	if updateResult.MatchedCount == 0 {
		return newInactiveOfferErr(uuid)
	}
	return nil
}

// SendOfferDone informs the queue that the offer associated with the UUID is done sending any
// more information.
func (queue *mongoDBWebRTCCallQueue) SendOfferDone(ctx context.Context, host, uuid string) error {
	ctx, span := trace.StartSpan(ctx, "CallQueue::SendOfferDone")
	defer span.End()

	updateResult := queue.callsColl.FindOneAndUpdate(ctx, bson.D{
		{webrtcCallIDField, uuid},
		{webrtcCallHostField, host},
	}, bson.D{{"$set", bson.D{{webrtcCallCallerDoneField, true}}}},
		options.FindOneAndUpdate().SetReturnDocument(options.After))

	if err := updateResult.Err(); err != nil {
		if errors.Is(err, mongo.ErrNoDocuments) {
			return newInactiveOfferErr(uuid)
		}
		return err
	}

	recordExchangeDuration(updateResult)
	return nil
}

// SendOfferError informs the queue that the offer associated with the UUID has encountered
// an error from the sender side.
func (queue *mongoDBWebRTCCallQueue) SendOfferError(ctx context.Context, host, uuid string, err error) error {
	ctx, span := trace.StartSpan(ctx, "CallQueue::SendOfferError")
	defer span.End()

	updateResult := queue.callsColl.FindOneAndUpdate(ctx, bson.D{
		{webrtcCallIDField, uuid},
		{webrtcCallHostField, host},
		{webrtcCallCallerDoneField, bson.D{{"$ne", true}}},
	}, bson.D{{"$set", bson.D{{webrtcCallCallerErrorField, err.Error()}}}})
	if err := updateResult.Err(); err != nil {
		// No matching documents is indicative of an inactive offer.
		if errors.Is(err, mongo.ErrNoDocuments) {
			return newInactiveOfferErr(uuid)
		}
		return err
	}
	var updatedMDBWebRTCCall mongodbWebRTCCall
	if err := updateResult.Decode(&updatedMDBWebRTCCall); err != nil {
		return errors.Wrap(err, "could not decode document where 'caller_error' was set")
	}

	// Increment connection establishment failure counts if we are setting a
	// `caller_error` and the `answerer_error` has not already been set.
	if updatedMDBWebRTCCall.AnswererError == "" {
		connectionEstablishmentFailures.Inc(updatedMDBWebRTCCall.SDKType, updatedMDBWebRTCCall.OrganizationID)
		if errors.Is(err, context.DeadlineExceeded) {
			connectionEstablishmentCallerTimeouts.Inc(updatedMDBWebRTCCall.SDKType, updatedMDBWebRTCCall.OrganizationID)
			span.AddAttributes(trace.StringAttribute("failure", "caller_timeout"))
		} else {
			connectionEstablishmentCallerNonTimeoutErrors.Inc(updatedMDBWebRTCCall.SDKType, updatedMDBWebRTCCall.OrganizationID)
			span.AddAttributes(trace.StringAttribute("failure", "caller_non_timeout"))
		}
		duration := float64(time.Since(updatedMDBWebRTCCall.StartedAt).Milliseconds())
		callExchangeDuration.Observe(duration, updatedMDBWebRTCCall.SDKType, updatedMDBWebRTCCall.OrganizationID, exchangeFailed)
	}

	return nil
}

// RecvOffer receives the next offer for the given host. It should respond with an answer
// once a decision is made.
func (queue *mongoDBWebRTCCallQueue) RecvOffer(ctx context.Context, hosts []string) (WebRTCCallOfferExchange, error) {
	ctx, span := trace.StartSpan(ctx, "CallQueue::RecvOffer")
	defer span.End()

	if len(hosts) > 0 {
		span.AddAttributes(trace.StringAttribute("host", hosts[0]))
	}

	if err := queue.checkHostQueueSize(ctx, false, hosts...); err != nil {
		return nil, err
	}

	recvOfferCtx, recvOfferCtxCancel := utils.MergeContext(ctx, queue.cancelCtx)
	waitForNewCall := func() (mongodbWebRTCCall, bool, error) {
		events, callUnsubscribe, err := queue.subscribeForNewCallOnHosts(recvOfferCtx, hosts)
		if err != nil {
			return mongodbWebRTCCall{}, false, err
		}

		cleanup := func() {
			recvOfferCtxCancel()
			callUnsubscribe()
		}
		var recvOfferSuccessful bool
		defer func() {
			if recvOfferSuccessful {
				return
			}
			cleanup()
		}()

		// We would like to answer all calls within their deadline but there is some amount of time required to
		// connect. That estimated time to connect is subtracted off the window so that we do not grab any
		// offers that are about to expire.
		// Example:
		// An offer that starts at T=2 and expires at 12.
		// T | 1 2 3 4 5 6  7 8 9 10 11 12 13 14 15 16  17 18 19 20
		//       O         (    [        E              C]
		//       ^         ^    ^        ^               ^
		//     Start    Window  |      Expire     Check from now window bound
		//                      |
		//             Window with estimated connect time
		startedAtWindow := time.Now().Add(-getDefaultOfferDeadline()).Add(getDefaultOfferCloseToDeadline())

		// but also check first if there is anything for us.
		// first we wait to see if there is a caller waiting for us in the Callers Collection
		// If err != nil that means the doc doesn't exist yet or there is another error
		// we care if the doc doesn't yet exist
		result := queue.callsColl.FindOneAndUpdate(
			recvOfferCtx,
			bson.D{
				{webrtcCallHostField, bson.D{{"$in", hosts}}},
				{webrtcCallCallerErrorField, bson.D{{"$exists", false}}},
				{webrtcCallAnsweredField, false},
				{webrtcCallStartedAtField, bson.D{{"$gt", startedAtWindow}}},
			},
			bson.D{
				{"$set", bson.D{
					{webrtcCallAnswererOperatorIDField, queue.operatorID},
					{webrtcCallAnsweredField, true},
				}},
			})
		var callReq mongodbWebRTCCall
		err = result.Decode(&callReq)
		if err != nil {
			if !errors.Is(err, mongo.ErrNoDocuments) {
				return mongodbWebRTCCall{}, false, err
			}

			getFirstResult := func() (bool, error) {
				// bool is whether we should retry taking the offer
				if err := recvOfferCtx.Err(); err != nil {
					return false, err
				}
				select {
				case <-recvOfferCtx.Done():
					return false, recvOfferCtx.Err()
				case next := <-events:
					callReq = next.Call

					// take the offer
					result, err := queue.callsColl.UpdateOne(
						recvOfferCtx,
						bson.D{
							{webrtcCallIDField, callReq.ID},
							{webrtcCallAnsweredField, false},
						},
						bson.D{
							{"$set", bson.D{
								{webrtcCallAnswererOperatorIDField, queue.operatorID},
								{webrtcCallAnsweredField, true},
							}},
						})
					if err != nil {
						return false, err
					}
					if result.MatchedCount == 1 && result.ModifiedCount == 1 {
						// this means we have picked up the offer
						return false, nil
					}

					// Someone else took it; take it from the top. You would
					// expect you can just keep receiving on events, but since
					// the underlying change stream is shared and we do not
					// want to block often while delivering new calls, we use
					// buffered channels to deliver events meaning once this
					// receive is done over here, the channel frees up again.
					// If you look at mongodbNewCallEventHandler.Send, you will
					// see we limit the send to happening once. That means
					// if this is the only answerer at the time the new call
					// comes in and we are around here in the code, the event
					// gets dropped for the reasons just mentioned. That means
					// we need to subscribe once more but more importantly,
					// run the findOneAndUpdate again. If each caller/answerer
					// had their own change streams, the buffering would be
					// done on the MongoDB database side but that has its own
					// performance downsides that were explored in previous versions
					// of this code.
					return true, nil
				}
			}
			retry, err := getFirstResult()
			if err != nil {
				return mongodbWebRTCCall{}, false, err
			}
			if retry {
				return mongodbWebRTCCall{}, true, err
			}
		}

		recvOfferSuccessful = true
		cleanup()

		return callReq, false, nil
	}

	var callReq mongodbWebRTCCall
	for {
		var retry bool
		var err error
		callReq, retry, err = waitForNewCall()
		if err != nil {
			return nil, err
		}
		if retry {
			continue
		}
		break
	}

	events, exchangeUnsubscribe := queue.subscribeToCall(callReq.Host, callReq.ID, "answerer")

	offerDeadline := callReq.StartedAt.Add(getDefaultOfferDeadline())

	recvCtx, recvCtxCancel := utils.MergeContextWithDeadline(ctx, queue.cancelCtx, offerDeadline)

	cleanup := func() {
		recvCtxCancel()
		exchangeUnsubscribe()
	}
	var successful bool
	defer func() {
		if successful {
			return
		}
		cleanup()
	}()

	callerDoneCtx, callerDoneCancel := context.WithCancel(context.Background())
	exchange := mongoDBWebRTCCallOfferExchange{
		call:             callReq,
		coll:             queue.callsColl,
		callerCandidates: make(chan webrtc.ICECandidateInit),
		callerDoneCtx:    callerDoneCtx,
		deadline:         offerDeadline,
	}
	sendCandidate := func(cand webrtc.ICECandidateInit) bool {
		select {
		case <-recvCtx.Done():
			// try once more
			select {
			case exchange.callerCandidates <- cand:
			default:
			}
			return false
		case exchange.callerCandidates <- cand:
			return true
		}
	}
	// at this point we know that there are both callers and answerers that are both live
	// and trying to connect to each other
	// as both are doing trickle ice and generating new candidates with SDPs that are being updated in the
	// table we try each of them as they come in to make a match
	queue.activeBackgroundWorkers.Add(1)
	utils.PanicCapturingGo(func() {
		defer queue.activeBackgroundWorkers.Done()
		defer callerDoneCancel()
		defer cleanup()

		candLen := len(callReq.CallerCandidates)
		latestReq := callReq
		for {
			// because of our usage of update lookup being a full document,
			// there is a chance that we get the document with enough information
			// to process the call. Therefore, we process the current info and then
			// wait for more events.

			if latestReq.CallerError != "" {
				exchange.callerErr = errors.New(latestReq.CallerError)
				return
			}

			if len(latestReq.CallerCandidates) > candLen {
				prevCandLen := candLen
				newCandLen := len(latestReq.CallerCandidates) - candLen
				candLen += newCandLen
				for i := 0; i < newCandLen; i++ {
					cand := iceCandidateFromMongo(latestReq.CallerCandidates[prevCandLen+i])
					if !sendCandidate(cand) {
						return
					}
				}
			}

			if latestReq.CallerDone {
				return
			}

			if err := recvCtx.Err(); err != nil {
				return
			}

			select {
			case <-recvCtx.Done():
				return
			case next := <-events:
				if next.Expired {
					exchange.callerErr = errors.New("offer expired")
					return
				}

				latestReq = next.Call
			}
		}
	})
	successful = true
	return &exchange, nil
}

func iceCandidateFromMongo(i mongodbICECandidate) webrtc.ICECandidateInit {
	candidate := webrtc.ICECandidateInit{
		Candidate: i.Candidate,
	}
	if i.SDPMid != nil {
		val := *i.SDPMid
		candidate.SDPMid = &val
	}
	if i.SDPMLineIndex != nil {
		val := *i.SDPMLineIndex
		candidate.SDPMLineIndex = &val
	}
	if i.UsernameFragment != nil {
		val := *i.UsernameFragment
		candidate.UsernameFragment = &val
	}
	return candidate
}

func iceCandidateToMongo(i *webrtc.ICECandidateInit) mongodbICECandidate {
	candidate := mongodbICECandidate{
		Candidate: i.Candidate,
	}
	if i.SDPMid != nil {
		val := *i.SDPMid
		candidate.SDPMid = &val
	}
	if i.SDPMLineIndex != nil {
		val := *i.SDPMLineIndex
		candidate.SDPMLineIndex = &val
	}
	if i.UsernameFragment != nil {
		val := *i.UsernameFragment
		candidate.UsernameFragment = &val
	}
	return candidate
}

func recordExchangeDuration(updateResult *mongo.SingleResult) {
	var call mongodbWebRTCCall
	if err := updateResult.Decode(&call); err != nil {
		return
	}

	// We cannot consider an exchange finished until both sides are done
	// because a state of done indicates that a side has finished sending
	// all its candidates (or the client channel is ready). Recording on
	// the first done would capture an incomplete exchange where one side
	// has finished exchanging candidates but the other side has not, so
	// the exchange is clearly not finished. By waiting until both sides
	// are done, we ensure that we measure the full end-to-end signaling
	// process from offer creation to both sides confirming completion.
	if !call.CallerDone || !call.AnswererDone {
		return
	}

	duration := float64(time.Since(call.StartedAt).Milliseconds())
	var finalResult string
	if call.CallerError != "" || call.AnswererError != "" {
		finalResult = exchangeFailed
	} else {
		finalResult = exchangeFinished
	}
	callExchangeDuration.Observe(duration, call.SDKType, call.OrganizationID, finalResult)
}

// Close cancels all active offers and waits to cleanly close all background workers.
func (queue *mongoDBWebRTCCallQueue) Close() error {
	queue.cancelFunc()
	queue.activeBackgroundWorkers.Wait()
	return nil
}

// waitForAnswererOnline blocks until there is at least one answerer online for all the given hosts.
// Used in testing to synchronize callers and answerers so that call attempts don't immediately fail
// due to answerers not yet registered as being online.
func (queue *mongoDBWebRTCCallQueue) waitForAnswererOnline(ctx context.Context, hosts []string) error {
	timeoutCtx, cancel := context.WithTimeout(ctx, 5*time.Second)
	defer cancel()

	ticker := time.NewTicker(50 * time.Millisecond)
	defer ticker.Stop()

	for {
		select {
		case <-timeoutCtx.Done():
			return ctx.Err()
		case <-ticker.C:
		}

		allOnline := true
		for _, host := range hosts {
			filter := bson.M{
				webrtcOperatorHostsHostCombinedField:         host,
				webrtcOperatorHostsAnswererSizeCombinedField: bson.M{"$gt": 0},
			}

			count, err := queue.operatorsColl.CountDocuments(ctx, filter)
			if err != nil {
				return err
			}
			if count == 0 {
				allOnline = false
				break
			}
		}

		if allOnline {
			return nil
		}
	}
}

type mongoDBWebRTCCallOfferExchange struct {
	call             mongodbWebRTCCall
	coll             *mongo.Collection
	callerCandidates chan webrtc.ICECandidateInit
	callerDoneCtx    context.Context
	callerErr        error
	deadline         time.Time
}

func (resp *mongoDBWebRTCCallOfferExchange) UUID() string {
	return resp.call.ID
}

func (resp *mongoDBWebRTCCallOfferExchange) SDP() string {
	return resp.call.CallerSDP
}

func (resp *mongoDBWebRTCCallOfferExchange) DisableTrickleICE() bool {
	return resp.call.DisableTrickle
}

func (resp *mongoDBWebRTCCallOfferExchange) Deadline() time.Time {
	return resp.deadline
}

func (resp *mongoDBWebRTCCallOfferExchange) CallerCandidates() <-chan webrtc.ICECandidateInit {
	return resp.callerCandidates
}

func (resp *mongoDBWebRTCCallOfferExchange) CallerDone() <-chan struct{} {
	return resp.callerDoneCtx.Done()
}

func (resp *mongoDBWebRTCCallOfferExchange) CallerErr() error {
	if resp.callerDoneCtx.Err() == nil {
		return nil
	}
	if resp.callerErr != nil {
		return resp.callerErr
	}
	if errors.Is(resp.callerDoneCtx.Err(), context.Canceled) {
		return nil
	}
	return resp.callerDoneCtx.Err()
}

func (resp *mongoDBWebRTCCallOfferExchange) AnswererRespond(ctx context.Context, ans WebRTCCallAnswer) error {
	ctx, span := trace.StartSpan(ctx, "CallOfferExchange::AnswererRespond")
	defer span.End()

	var toSet bson.D
	var toPush bson.D
	var answererErrorSet bool
	switch {
	case ans.InitialSDP != nil:
		toSet = append(toSet, bson.E{webrtcCallAnswererSDPField, ans.InitialSDP})
	case ans.Candidate != nil:
		toPush = append(toPush, bson.E{webrtcCallAnswererCandidatesField, iceCandidateToMongo(ans.Candidate)})
	case ans.Err != nil:
		answererErrorSet = true
		toSet = append(toSet, bson.E{webrtcCallAnswererErrorField, ans.Err.Error()})
	default:
		return errors.New("expected either SDP, ICE candidate, or error to be set")
	}

	var update bson.D
	if len(toSet) > 0 {
		update = append(update, bson.E{"$set", toSet})
	}
	if len(toPush) > 0 {
		update = append(update, bson.E{"$push", toPush})
	}
	if len(update) == 0 {
		return nil
	}

	updateResult := resp.coll.FindOneAndUpdate(
		ctx,
		bson.D{
			{webrtcCallIDField, resp.call.ID},
		},
		update,
	)
	if err := updateResult.Err(); err != nil {
		// No matching documents is indicative of an inactive offer.
		if errors.Is(err, mongo.ErrNoDocuments) {
			return newInactiveOfferErr(resp.call.ID)
		}
		return err
	}
	if answererErrorSet {
		var updatedMDBWebRTCCall mongodbWebRTCCall
		if err := updateResult.Decode(&updatedMDBWebRTCCall); err != nil {
			return errors.Wrap(err, "could not decode document where 'answerer_error' was set")
		}

		// Increment connection establishment failure counts if we are setting an
		// `answerer_error` and the `caller_error` has not already been set.
		if updatedMDBWebRTCCall.CallerError == "" {
			connectionEstablishmentFailures.Inc(updatedMDBWebRTCCall.SDKType, updatedMDBWebRTCCall.OrganizationID)
			if errors.Is(ans.Err, context.DeadlineExceeded) {
				connectionEstablishmentAnswererTimeouts.Inc(updatedMDBWebRTCCall.SDKType, updatedMDBWebRTCCall.OrganizationID)
				span.AddAttributes(trace.StringAttribute("failure", "answerer_timeout"))
			} else {
				connectionEstablishmentAnswererNonTimeoutErrors.Inc(updatedMDBWebRTCCall.SDKType, updatedMDBWebRTCCall.OrganizationID)
				span.AddAttributes(trace.StringAttribute("failure", "answerer_non_timeout"))
			}
			duration := float64(time.Since(updatedMDBWebRTCCall.StartedAt).Milliseconds())
			callExchangeDuration.Observe(duration, updatedMDBWebRTCCall.SDKType, updatedMDBWebRTCCall.OrganizationID, exchangeFailed)
		}
	}

	return nil
}

func (resp *mongoDBWebRTCCallOfferExchange) AnswererDone(ctx context.Context) error {
	ctx, span := trace.StartSpan(ctx, "CallOfferExchange::AnswererDone")
	defer span.End()

	updateResult := resp.coll.FindOneAndUpdate(ctx, bson.D{
		{webrtcCallIDField, resp.UUID()},
		{webrtcCallHostField, resp.call.Host},
	}, bson.D{{"$set", bson.D{{webrtcCallAnswererDoneField, true}}}},
		options.FindOneAndUpdate().SetReturnDocument(options.After))

	if err := updateResult.Err(); err != nil {
		if errors.Is(err, mongo.ErrNoDocuments) {
			return newInactiveOfferErr(resp.call.ID)
		}
		return err
	}

	recordExchangeDuration(updateResult)
	return nil
}<|MERGE_RESOLUTION|>--- conflicted
+++ resolved
@@ -613,9 +613,6 @@
 		if err != nil {
 			reason := "context_canceled"
 			if !errors.Is(err, context.Canceled) {
-<<<<<<< HEAD
-				reason = "other"
-=======
 				switch {
 				case errors.Is(err, context.DeadlineExceeded):
 					reason = "deadline_exceeded"
@@ -623,7 +620,6 @@
 					//nolint:goconst
 					reason = "other"
 				}
->>>>>>> 7598d57c
 				queue.logger.Errorw("failed to update operator document for self", "error", err)
 			}
 			operatorsCollUpdateFailures.Inc(queue.operatorID, reason)
