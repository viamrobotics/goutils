--- conflicted
+++ resolved
@@ -100,10 +100,7 @@
 			},
 		},
 	)
-
-<<<<<<< HEAD
-	connectionEstablishmentCallerTimeouts = statz.NewCounter2[string, string](
-=======
+  
 	connectionEstablishmentExpectedFailures = statz.NewCounter0(
 		"signaling/connection_establishment_expected_failures",
 		statz.MetricConfig{
@@ -112,8 +109,7 @@
 		},
 	)
 
-	connectionEstablishmentCallerTimeouts = statz.NewCounter0(
->>>>>>> 9c5be7a3
+	connectionEstablishmentCallerTimeouts = statz.NewCounter2[string, string](
 		"signaling/connection_establishment_caller_timeouts",
 		statz.MetricConfig{
 			Description: "The total number of connection establishment failures that were timeouts on the caller side.",
