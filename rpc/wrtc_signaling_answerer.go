package rpc

import (
	"context"
	"fmt"
	"io"
	"os"
	"strings"
	"sync"
	"time"

	"github.com/pkg/errors"
	"github.com/viamrobotics/webrtc/v3"
	"go.uber.org/multierr"
	"google.golang.org/grpc/codes"
	"google.golang.org/grpc/metadata"
	"google.golang.org/grpc/status"

	"go.viam.com/utils"
	webrtcpb "go.viam.com/utils/proto/rpc/webrtc/v1"
)

const testDelayAnswererNegotiationVar = "TEST_DELAY_ANSWERER_NEGOTIATION"

const heartbeatReceivedLog = "Received a heartbeat from the signaling server"

// A webrtcSignalingAnswerer listens for and answers calls with a given signaling service. It is
// directly connected to a Server that will handle the actual calls/connections over WebRTC
// data channels.
type webrtcSignalingAnswerer struct {
	startStopMu sync.Mutex // startStopMu guards the Start and Stop methods so they do not happen concurrently.

	address      string
	hosts        []string
	server       *webrtcServer
	dialOpts     []DialOption
	webrtcConfig webrtc.Configuration

	// bgWorkersMu should be `Lock`ed in `Stop` to `Wait` on ongoing background workers in startAnswerer/answer.
	// bgWorkersMu should be `RLock`ed when starting a new background worker (allow concurrent background workers) to
	// `Add` to bgWorkers.
	bgWorkersMu     sync.RWMutex
	bgWorkers       sync.WaitGroup
	cancelBgWorkers func()

	// conn is used to share the direct gRPC connection used by the answerer workers. As direct gRPC connections
	// reconnect on their own, custom reconnect logic is not needed. However, keepalives are necessary for the connection
	// to realize it's been disconnected quickly and start reconnecting.
	connMu sync.Mutex
	conn   ClientConn

	closeCtx context.Context
	logger   utils.ZapCompatibleLogger
}

// newWebRTCSignalingAnswerer makes an answerer that will connect to and listen for calls at the given
// address. Note that using this assumes that the connection at the given address is secure and
// assumed that all calls are authenticated. Random ports will be opened on this host to establish
// connections as a means to service ICE (https://webrtcforthecurious.com/docs/03-connecting/#how-does-it-work).
func newWebRTCSignalingAnswerer(
	address string,
	hosts []string,
	server *webrtcServer,
	dialOpts []DialOption,
	webrtcConfig webrtc.Configuration,
	logger utils.ZapCompatibleLogger,
) *webrtcSignalingAnswerer {
	dialOptsCopy := make([]DialOption, len(dialOpts))
	copy(dialOptsCopy, dialOpts)
	dialOptsCopy = append(dialOptsCopy, WithWebRTCOptions(DialWebRTCOptions{Disable: true}))
	closeCtx, cancel := context.WithCancel(context.Background())
	return &webrtcSignalingAnswerer{
		address:         address,
		hosts:           hosts,
		server:          server,
		dialOpts:        dialOptsCopy,
		webrtcConfig:    webrtcConfig,
		cancelBgWorkers: cancel,
		closeCtx:        closeCtx,
		logger:          logger,
	}
}

const (
	defaultMaxAnswerers               = 2
	answererConnectTimeout            = 10 * time.Second
	answererConnectTimeoutBehindProxy = time.Minute
	answererReconnectWait             = time.Second
)

// Start connects to the signaling service and listens forever until instructed to stop
// via Stop. Start cannot be called more than once before a Stop().
func (ans *webrtcSignalingAnswerer) Start() {
	ans.startStopMu.Lock()
	defer ans.startStopMu.Unlock()

	// No lock is necessary here. It is illegal to call `ans.Stop` before `ans.Start` returns.
	ans.bgWorkers.Add(1)

	// attempt to make connection in a loop
	utils.ManagedGo(func() {
		for ans.conn == nil {
			select {
			case <-ans.closeCtx.Done():
				return
			default:
			}

			timeout := answererConnectTimeout
			// Bump timeout from 10 seconds to 1 minute if behind a SOCKS proxy. It
			// may take longer to connect to the signaling server in that case.
			if proxyAddr := os.Getenv(SocksProxyEnvVar); proxyAddr != "" {
				timeout = answererConnectTimeoutBehindProxy
			}
			setupCtx, timeoutCancel := context.WithTimeout(ans.closeCtx, timeout)
			conn, err := Dial(setupCtx, ans.address, ans.logger, ans.dialOpts...)
			timeoutCancel()
			if err != nil {
				ans.logger.Errorw("error connecting answer client", "error", err)
				if !utils.SelectContextOrWait(ans.closeCtx, answererReconnectWait) {
					return
				}
				continue
			}
			ans.connMu.Lock()
			ans.conn = conn
			ans.connMu.Unlock()
		}
		// spin off the actual answerer workers
		for i := 0; i < defaultMaxAnswerers; i++ {
			ans.startAnswerer()
		}
	}, func() {
		ans.bgWorkers.Done()
	})
}

func checkExceptionalError(err error) error {
	s, isGRPCErr := status.FromError(err)
	if err == nil || errors.Is(err, io.EOF) ||
		utils.FilterOutError(err, context.Canceled) == nil ||
		(isGRPCErr &&
			(s.Code() == codes.DeadlineExceeded ||
				s.Code() == codes.Canceled ||
				strings.Contains(s.Message(), "too_many_pings") ||
				// RSDK-3025: Cloud Run has a max one hour timeout which will terminate gRPC
				// streams, but leave the underlying connection open.
				strings.Contains(s.Message(), "upstream max stream duration reached"))) {
		return nil
	}
	return err
}

func (ans *webrtcSignalingAnswerer) startAnswerer() {
	newAnswer := func() (webrtcpb.SignalingService_AnswerClient, error) {
		ans.connMu.Lock()
		conn := ans.conn
		ans.connMu.Unlock()
		client := webrtcpb.NewSignalingServiceClient(conn)
		md := metadata.New(nil)
		md.Append(RPCHostMetadataField, ans.hosts...)
		md.Append(HeartbeatsAllowedMetadataField, "true")
		answerCtx := metadata.NewOutgoingContext(ans.closeCtx, md)
		answerClient, err := client.Answer(answerCtx)
		if err != nil {
			return nil, err
		}
		return answerClient, nil
	}

	// The answerer may be stopped (canceling the context and waiting on background workers)
	// concurrently to executing the below code. In that circumstance we must guarantee either:
	// * `Stop` waiting on the `bgWorkers` WaitGroup observes our `bgWorkers.Add` or
	// * Our code observes `Stop`s closing of the `closeCtx`
	//
	// We use a mutex to make the read of the `closeCtx` and write to the `bgWorkers` atomic. `Stop`
	// takes a competing mutex around canceling the `closeCtx`.
	ans.bgWorkersMu.RLock()
	select {
	case <-ans.closeCtx.Done():
		ans.bgWorkersMu.RUnlock()
		return
	default:
	}
	ans.bgWorkers.Add(1)
	ans.bgWorkersMu.RUnlock()

	utils.ManagedGo(func() {
		var client webrtcpb.SignalingService_AnswerClient
		defer func() {
			if client == nil {
				return
			}
			if err := client.CloseSend(); err != nil {
				ans.logger.Errorw("error closing send side of answering client", "error", err)
			}
		}()
		for {
			select {
			case <-ans.closeCtx.Done():
				return
			default:
			}

			var err error
			// `newAnswer` opens a bidi grpc stream to the signaling server. But otherwise sends no requests.
			client, err = newAnswer()
			if err != nil {
				if checkExceptionalError(err) != nil {
					ans.logger.Warnw("error communicating with signaling server", "error", err)
					if !utils.SelectContextOrWait(ans.closeCtx, answererReconnectWait) {
						return
					}
				}
				continue
			}

			var incomingCallerReq *webrtcpb.AnswerRequest
			for {
				// `client.Recv` waits, typically for a long time, for a caller to show
				// up. Which is when the signaling server will send a response saying
				// someone wants to connect. It can also receive heartbeats every 15s.
				//
				// The answerer does not respond to heartbeats. The signaling server is
				// only using heartbeats to ensure the answerer is reachable. If the
				// answerer is down, the heartbeat will error in the server's
				// heartbeating goroutine, the server's stream's context will be
				// canceled, and the server will stop handling interactions for this
				// answerer.
				incomingCallerReq, err = client.Recv()
				if err != nil {
					break
				}
				if _, ok := incomingCallerReq.Stage.(*webrtcpb.AnswerRequest_Heartbeat); ok {
					ans.logger.Debug(heartbeatReceivedLog)
					continue
				}
				break // not a heartbeat
			}
			if err != nil {
				if checkExceptionalError(err) != nil {
					ans.logger.Warnw("error communicating with signaling server", "error", err)
					if !utils.SelectContextOrWait(ans.closeCtx, answererReconnectWait) {
						return
					}
				}
				continue
			}

			// Create an `answerAttempt` to take advantage of the `sendError` method for the
			// upcoming type check.
			aa := &answerAttempt{
				webrtcSignalingAnswerer: ans,
				uuid:                    incomingCallerReq.Uuid,
				client:                  client,
				trickleEnabled:          true,
			}

			initStage, ok := incomingCallerReq.Stage.(*webrtcpb.AnswerRequest_Init)
			if !ok {
				err := fmt.Errorf("expected first stage to be init or heartbeat; got %T", incomingCallerReq.Stage)
				aa.sendError(err)
				ans.logger.Warn(err.Error())
				continue
			}

			if cfg := initStage.Init.OptionalConfig; cfg != nil && cfg.DisableTrickle {
				aa.trickleEnabled = false
			}
			aa.offerSDP = initStage.Init.Sdp

			var answerCtx context.Context
			var answerCtxCancel func()
			if deadline := initStage.Init.Deadline; deadline != nil {
				answerCtx, answerCtxCancel = context.WithDeadline(aa.closeCtx, deadline.AsTime())
			} else {
				answerCtx, answerCtxCancel = context.WithTimeout(aa.closeCtx, getDefaultOfferDeadline())
			}

			if err = aa.connect(answerCtx); err != nil {
				answerCtxCancel()
				// We received an error while trying to connect to a caller/peer.
				ans.logger.Errorw("error connecting to peer", "error", err)
				if !utils.SelectContextOrWait(ans.closeCtx, answererReconnectWait) {
					return
				}
			}
			answerCtxCancel()
		}
	}, func() {
		ans.bgWorkers.Done()
	})
}

// Stop waits for the answer to stop listening and return.
func (ans *webrtcSignalingAnswerer) Stop() {
	ans.startStopMu.Lock()
	defer ans.startStopMu.Unlock()

	// Code adding workers must atomically check the `closeCtx` before adding to the `bgWorkers`
	// wait group. Canceling the context must not split those two operations. We ensure this
	// atomicity by acquiring the `bgWorkersMu` write lock.
	ans.bgWorkersMu.Lock()
	ans.cancelBgWorkers()
	// Background workers require the `bgWorkersMu`. Release the mutex before calling `Wait`.
	ans.bgWorkersMu.Unlock()
	ans.bgWorkers.Wait()

	ans.connMu.Lock()
	defer ans.connMu.Unlock()
	if ans.conn != nil {
		if err := checkExceptionalError(ans.conn.Close()); err != nil {
			ans.logger.Errorw("error closing signaling connection", "error", err)
		}
		ans.conn = nil
	}
}

type answerAttempt struct {
	*webrtcSignalingAnswerer
	// The uuid is the key for communicating with the signaling server about this connection
	// attempt.
	uuid   string
	client webrtcpb.SignalingService_AnswerClient

	trickleEnabled bool
	offerSDP       string

	// When a connection attempt concludes, either with success or failure, we will fire a single
	// message to the signaling server. This allows the signaling server to release resources
	// related to this connection attempt.
	sendDoneErrOnce sync.Once
}

// connect accepts a single call offer, responds with a corresponding SDP, and
// attempts to establish a WebRTC connection with the caller via ICE. Once established,
// the designated WebRTC data channel is passed off to the underlying Server which
// is then used as the server end of a gRPC connection.
func (aa *answerAttempt) connect(ctx context.Context) (err error) {
	connectionStartTime := time.Now()

	// If SOCKS proxy is indicated by environment, extend WebRTC config with an
	// `OptionalWebRTCConfig` call to the signaling server. The usage of a SOCKS
	// proxy indicates that the server may need a local TURN ICE candidate to
	// make a conntion to any peer. Nomination of that type of candidate is only
	// possible through extending the WebRTC config with a TURN URL (and
	// associated username and password).
	webrtcConfig := aa.webrtcConfig
	if proxyAddr := os.Getenv(SocksProxyEnvVar); proxyAddr != "" {
		aa.logger.Info("behind SOCKS proxy; extending WebRTC config with TURN URL")
		aa.connMu.Lock()
		conn := aa.conn
		aa.connMu.Unlock()

		// Use first host on answerer for rpc-host field in metadata.
		signalingClient := webrtcpb.NewSignalingServiceClient(conn)
		md := metadata.New(map[string]string{RPCHostMetadataField: aa.hosts[0]})

		signalCtx := metadata.NewOutgoingContext(ctx, md)
		configResp, err := signalingClient.OptionalWebRTCConfig(signalCtx,
			&webrtcpb.OptionalWebRTCConfigRequest{})
		if err != nil {
			// Any error below indicates the signaling server is not present.
			if s, ok := status.FromError(err); ok && (s.Code() == codes.Unimplemented ||
				(s.Code() == codes.InvalidArgument && s.Message() == hostNotAllowedMsg)) {
				aa.server.counters.PeerConnectionErrors.Add(1)
				return ErrNoWebRTCSignaler
			}
			aa.server.counters.PeerConnectionErrors.Add(1)
			return err
		}
		webrtcConfig = extendWebRTCConfig(&webrtcConfig, configResp.Config, true)
		aa.logger.Debugw("extended WebRTC config", "ICE servers", webrtcConfig.ICEServers)
	}

	pc, dc, err := newPeerConnectionForServer(
		ctx,
		aa.offerSDP,
		webrtcConfig,
		!aa.trickleEnabled,
		aa.logger,
	)
	if err != nil {
		aa.sendError(err)
		aa.server.counters.PeerConnectionErrors.Add(1)
		return err
	}

	// We have a PeerConnection object. Install an error handler.
	var successful bool
	defer func() {
		if !(successful && err == nil) {
			var candPairStr string
			if candPair, hasCandPair := webrtcPeerConnCandPair(pc); hasCandPair {
				candPairStr = candPair.String()
			}

			connInfo := getWebRTCPeerConnectionStats(pc)
			iceConnectionState := pc.ICEConnectionState()
			iceGatheringState := pc.ICEGatheringState()
			aa.logger.Warnw("Connection establishment failed",
				"conn_id", connInfo.ID,
				"ice_connection_state", iceConnectionState,
				"ice_gathering_state", iceGatheringState,
				"conn_local_candidates", connInfo.LocalCandidates,
				"conn_remote_candidates", connInfo.RemoteCandidates,
				"candidate_pair", candPairStr,
			)

			// Close unhealthy connection.
			err = multierr.Combine(err, pc.GracefulClose())
		}
	}()

	serverChannel := aa.server.NewChannel(pc, dc, aa.hosts)

	initSent := make(chan struct{})
	if aa.trickleEnabled {
		answer, err := pc.CreateAnswer(nil)
		if err != nil {
			aa.server.counters.PeerConnectionErrors.Add(1)
			return err
		}

		var pendingCandidates sync.WaitGroup
		waitOneHost := make(chan struct{})
		var waitOneHostOnce sync.Once
		pc.OnICECandidate(func(icecandidate *webrtc.ICECandidate) {
			if ctx.Err() != nil {
				return
			}
			if icecandidate != nil {
				pendingCandidates.Add(1)
				if icecandidate.Typ == webrtc.ICECandidateTypeHost {
					waitOneHostOnce.Do(func() {
						close(waitOneHost)
					})
				}
			}

			// The answerer may be stopped (canceling the context and waiting on background workers)
			// concurrently to executing the below code. In that circumstance we must guarantee
			// either:
			// * `Stop` waiting on the `bgWorkers` WaitGroup observes our `bgWorkers.Add` or
			// * Our code observes `Stop`s closing of the `closeCtx`
			//
			// We use a mutex to make the read of the `closeCtx` and write to the `bgWorkers`
			// atomic. `Stop` takes a competing mutex around canceling the `closeCtx`.
			aa.bgWorkersMu.RLock()
			select {
			case <-aa.closeCtx.Done():
				aa.bgWorkersMu.RUnlock()
				return
			default:
			}
			aa.bgWorkers.Add(1)
			aa.bgWorkersMu.RUnlock()

			// must spin off to unblock the ICE gatherer
			utils.PanicCapturingGo(func() {
				defer aa.bgWorkers.Done()

				if icecandidate != nil {
					defer pendingCandidates.Done()
				}

				select {
				case <-initSent:
				case <-ctx.Done():
					return
				}
				// there are no more candidates coming during this negotiation
				if icecandidate == nil {
					if _, ok := os.LookupEnv(testDelayAnswererNegotiationVar); ok {
						// RSDK-4293: Introducing a sleep here replicates the conditions
						// for a prior goroutine leak.
						aa.logger.Debug("Sleeping to delay the end of the negotiation")
						time.Sleep(1 * time.Second)
					}
					pendingCandidates.Wait()
					aa.sendDone()
					return
				}
				iProto := iceCandidateToProto(icecandidate)
				if err := aa.client.Send(&webrtcpb.AnswerResponse{
					Uuid: aa.uuid,
					Stage: &webrtcpb.AnswerResponse_Update{
						Update: &webrtcpb.AnswerResponseUpdateStage{
							Candidate: iProto,
						},
					},
				}); err != nil {
					aa.sendError(err)
				}
			})
		})

		err = pc.SetLocalDescription(answer)
		if err != nil {
			aa.server.counters.PeerConnectionErrors.Add(1)
			return err
		}

		select {
		case <-waitOneHost:
			// Dan: We wait for one host before proceeding to ensure the initial response has some
			// candidate information. This is a Nagle's algorithm-esque batching optimization. I
			// think.
		case <-ctx.Done():
			aa.server.counters.PeerConnectionErrors.Add(1)
			return ctx.Err()
		}
	}

	encodedSDP, err := EncodeSDP(pc.LocalDescription())
	if err != nil {
		aa.server.counters.PeerConnectionErrors.Add(1)
		aa.sendError(err)
		return err
	}

	if err := aa.client.Send(&webrtcpb.AnswerResponse{
		Uuid: aa.uuid,
		Stage: &webrtcpb.AnswerResponse_Init{
			Init: &webrtcpb.AnswerResponseInitStage{
				Sdp: encodedSDP,
			},
		},
	}); err != nil {
		aa.server.counters.PeerConnectionErrors.Add(1)
		return err
	}
	close(initSent)

	if aa.trickleEnabled {
		done := make(chan struct{})
		defer func() { <-done }()

		utils.PanicCapturingGoWithCallback(func() {
			defer close(done)

			for {
				// `client` was constructed based off of the `ans.closeCtx`. We rely on the
				// underlying `client.Recv` implementation checking that context for cancelation.
				ansResp, err := aa.client.Recv()
				if err != nil {
					if !errors.Is(err, io.EOF) {
						aa.logger.Warn("Error receiving initial message from signaling server", "err", err)
					}
					return
				}

				switch stage := ansResp.Stage.(type) {
				case *webrtcpb.AnswerRequest_Init:
				case *webrtcpb.AnswerRequest_Update:
					if ansResp.Uuid != aa.uuid {
						aa.sendError(fmt.Errorf("uuid mismatch; have=%q want=%q", ansResp.Uuid, aa.uuid))
						return
					}
					cand := iceCandidateFromProto(stage.Update.Candidate)
					if err := pc.AddICECandidate(cand); err != nil {
						aa.sendError(err)
						return
					}
				case *webrtcpb.AnswerRequest_Done:
					return
				case *webrtcpb.AnswerRequest_Error:
					respStatus := status.FromProto(stage.Error.Status)
					aa.sendError(fmt.Errorf("error from requester: %w", respStatus.Err()))
					return
				case *webrtcpb.AnswerRequest_Heartbeat:
					aa.logger.Debug(heartbeatReceivedLog)
				default:
					aa.sendError(fmt.Errorf("unexpected stage %T", stage))
					return
				}
			}
		}, func(err interface{}) {
			aa.sendError(fmt.Errorf("%v", err))
		})
	}

	select {
	case <-serverChannel.Ready():
		// Happy path
		successful = true
		aa.server.counters.PeersConnected.Add(1)
		aa.server.counters.TotalTimeConnectingMillis.Add(time.Since(connectionStartTime).Milliseconds())
	case <-ctx.Done():
		// Timed out or signaling server was closed.
<<<<<<< HEAD
		serverChannel.Close()
		aa.sendError(ctx.Err())
=======
		aa.sendError(multierr.Combine(ctx.Err(), serverChannel.Close()))
		aa.server.counters.PeerConnectionErrors.Add(1)
>>>>>>> eef94a99
		return ctx.Err()
	}

	aa.sendDone()
	return nil
}

func (aa *answerAttempt) sendDone() {
	aa.sendDoneErrOnce.Do(func() {
		sendErr := aa.client.Send(&webrtcpb.AnswerResponse{
			Uuid: aa.uuid,
			Stage: &webrtcpb.AnswerResponse_Done{
				Done: &webrtcpb.AnswerResponseDoneStage{},
			},
		})

		if sendErr != nil {
			// Errors communicating with the signaling server have no bearing on whether the
			// PeerConnection is usable. Log and ignore the send error.
			aa.logger.Warnw("Failed to send connection success message to signaling server", "sendErr", sendErr)
		}
	})
}

func (aa *answerAttempt) sendError(err error) {
	aa.sendDoneErrOnce.Do(func() {
		sendErr := aa.client.Send(&webrtcpb.AnswerResponse{
			Uuid: aa.uuid,
			Stage: &webrtcpb.AnswerResponse_Error{
				Error: &webrtcpb.AnswerResponseErrorStage{
					Status: ErrorToStatus(err).Proto(),
				},
			},
		})

		if sendErr != nil {
			aa.logger.Warnw("Failed to send error message to signaling server", "sendErr", sendErr)
		}
	})
}<|MERGE_RESOLUTION|>--- conflicted
+++ resolved
@@ -588,13 +588,9 @@
 		aa.server.counters.TotalTimeConnectingMillis.Add(time.Since(connectionStartTime).Milliseconds())
 	case <-ctx.Done():
 		// Timed out or signaling server was closed.
-<<<<<<< HEAD
 		serverChannel.Close()
 		aa.sendError(ctx.Err())
-=======
-		aa.sendError(multierr.Combine(ctx.Err(), serverChannel.Close()))
 		aa.server.counters.PeerConnectionErrors.Add(1)
->>>>>>> eef94a99
 		return ctx.Err()
 	}
 
