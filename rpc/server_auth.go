--- conflicted
+++ resolved
@@ -374,15 +374,10 @@
 				"error", err,
 				"empty expected audience", len(ss.authAudience) == 0,
 				"expected audience list", audienceList)
-<<<<<<< HEAD
-			// TODO: re-enable once auth migration is complete
-			// return nil, status.Error(codes.Unauthenticated, "invalid audience")
-=======
 		} else {
 			ss.logger.Infow("unmarshalled audience claim",
 				"expected audience list", audienceList,
 				"claim audience", claimAudience)
->>>>>>> 1d14f1f4
 		}
 	}
 
