--- conflicted
+++ resolved
@@ -245,16 +245,6 @@
 
 func TestImageMetadataToJSONLines(t *testing.T) {
 	tests := []struct {
-<<<<<<< HEAD
-		name                string
-		imageMetadata       []*ImageMetadata
-		modelType           mlv1.ModelType
-		labels              []string
-		expJSONFile         string
-		expectedErr         error
-		expectedLabelsCount map[string]int32
-		expectedImageCount  int
-=======
 		name                     string
 		imageMetadata            []*ImageMetadata
 		modelType                mlv1.ModelType
@@ -268,33 +258,21 @@
 		expectedLabelsCount      map[string]int32
 		expectedImageCount       int
 		expectedMultiLabelCount  int
->>>>>>> e66cda6e
 	}{
 		{
 			name: "Only one specified label for single label classification " +
 				"results in file with one classification_annotation with string label and UNSPECIFIED others",
-<<<<<<< HEAD
-			imageMetadata: []*ImageMetadata{fakeData1, fakeData2, fakeData3},
-			modelType:     mlv1.ModelType_MODEL_TYPE_SINGLE_LABEL_CLASSIFICATION,
-			labels:        singleClassificationLabel,
-			expJSONFile:   filepath.Join(singleLabelDirName, "fakedata_single_label_binary.jsonl"),
-=======
 			imageMetadata:           []*ImageMetadata{fakeData1, fakeData2, fakeData3},
 			modelType:               mlv1.ModelType_MODEL_TYPE_SINGLE_LABEL_CLASSIFICATION,
 			labels:                  singleClassificationLabel,
 			maxRatioUnlabeledImages: .4,
 			expJSONFile:             filepath.Join(singleLabelDirName, "fakedata_single_label_binary.jsonl"),
->>>>>>> e66cda6e
 			expectedLabelsCount: map[string]int32{
 				"cat":        2,
 				UnknownLabel: 1,
 			},
-<<<<<<< HEAD
-			expectedImageCount: 3,
-=======
 			expectedImageCount:      3,
 			expectedMultiLabelCount: 0,
->>>>>>> e66cda6e
 		},
 		{
 			name: "Multiple specified labels for single label classification " +
@@ -311,12 +289,8 @@
 				"turtle":  1,
 				"penguin": 1,
 			},
-<<<<<<< HEAD
-			expectedImageCount: 5,
-=======
 			expectedImageCount:      5,
 			expectedMultiLabelCount: 0,
->>>>>>> e66cda6e
 		},
 		{
 			name: "Multiple specified labels for multi label classification " +
@@ -339,12 +313,8 @@
 				"closeup":         1,
 				"extreme_closeup": 2,
 			},
-<<<<<<< HEAD
-			expectedImageCount: 5,
-=======
 			expectedImageCount:      5,
 			expectedMultiLabelCount: 0,
->>>>>>> e66cda6e
 		},
 		{
 			name: "Multiple specified labels for object detection " +
@@ -359,12 +329,8 @@
 				"cat": 3,
 				"dog": 2,
 			},
-<<<<<<< HEAD
-			expectedImageCount: 3,
-=======
 			expectedImageCount:      3,
 			expectedMultiLabelCount: 0,
->>>>>>> e66cda6e
 		},
 		{
 			name: "No specified labels for custom training " +
@@ -372,20 +338,12 @@
 			imageMetadata: []*ImageMetadata{
 				fakeCustomData4, fakeCustomData5,
 			},
-<<<<<<< HEAD
-			modelType:           mlv1.ModelType_MODEL_TYPE_OBJECT_DETECTION,
-			labels:              nil,
-			expJSONFile:         filepath.Join(customTrainingDirName, "fakedata_custom_training.jsonl"),
-			expectedLabelsCount: map[string]int32{},
-			expectedImageCount:  2,
-=======
 			modelType:               mlv1.ModelType_MODEL_TYPE_OBJECT_DETECTION,
 			labels:                  nil,
 			expJSONFile:             filepath.Join(customTrainingDirName, "fakedata_custom_training.jsonl"),
 			expectedLabelsCount:     map[string]int32{},
 			expectedImageCount:      2,
 			expectedMultiLabelCount: 0,
->>>>>>> e66cda6e
 		},
 		{
 			name: "Empty bucket for custom training " +
@@ -393,13 +351,6 @@
 			imageMetadata: []*ImageMetadata{
 				fakeCustomDataEmptyBucket,
 			},
-<<<<<<< HEAD
-			modelType:           mlv1.ModelType_MODEL_TYPE_UNSPECIFIED,
-			labels:              nil,
-			expJSONFile:         filepath.Join(customTrainingDirName, "fakedata_empty_bucket.jsonl"),
-			expectedLabelsCount: map[string]int32{},
-			expectedImageCount:  1,
-=======
 			modelType:               mlv1.ModelType_MODEL_TYPE_UNSPECIFIED,
 			labels:                  nil,
 			expJSONFile:             filepath.Join(customTrainingDirName, "fakedata_empty_bucket.jsonl"),
@@ -468,21 +419,12 @@
 			expectedLabelsCount:     nil,
 			expectedImageCount:      0,
 			expectedMultiLabelCount: 0,
->>>>>>> e66cda6e
 		},
 	}
 
 	for _, tc := range tests {
 		t.Run(tc.name, func(t *testing.T) {
 			wc := newMockWriter()
-<<<<<<< HEAD
-			labelsCount, imageCount, err := ImageMetadataToJSONLines(tc.imageMetadata, tc.labels, tc.modelType, wc)
-
-			if tc.expectedErr == nil {
-				test.That(t, err, test.ShouldBeNil)
-				test.That(t, labelsCount, test.ShouldResemble, tc.expectedLabelsCount)
-				test.That(t, imageCount, test.ShouldEqual, tc.expectedImageCount)
-=======
 			labelCountsResult, err := ImageMetadataToJSONLines(tc.imageMetadata, tc.labels, tc.modelType, wc)
 
 			if tc.expectedErr == nil {
@@ -490,7 +432,6 @@
 				test.That(t, labelCountsResult.LabelCounts, test.ShouldResemble, tc.expectedLabelsCount)
 				test.That(t, labelCountsResult.DatasetSize, test.ShouldEqual, tc.expectedImageCount)
 				test.That(t, labelCountsResult.MultiLabelCount, test.ShouldEqual, tc.expectedMultiLabelCount)
->>>>>>> e66cda6e
 
 				// Read pre-written test JSON file from artifacts
 				file, err := os.Open(artifact.MustPath(tc.expJSONFile))
@@ -511,15 +452,9 @@
 				test.That(t, err, test.ShouldNotBeNil)
 				test.That(t, err, test.ShouldBeError, tc.expectedErr)
 
-<<<<<<< HEAD
-				// Validate that nil/zero values are returned on error
-				test.That(t, labelsCount, test.ShouldResemble, tc.expectedLabelsCount)
-				test.That(t, imageCount, test.ShouldEqual, tc.expectedImageCount)
-=======
 				test.That(t, labelCountsResult.LabelCounts, test.ShouldResemble, tc.expectedLabelsCount)
 				test.That(t, labelCountsResult.DatasetSize, test.ShouldEqual, tc.expectedImageCount)
 				test.That(t, labelCountsResult.MultiLabelCount, test.ShouldEqual, tc.expectedMultiLabelCount)
->>>>>>> e66cda6e
 			}
 		})
 	}
